trigger:
  batch: true
  branches:
    include:
    - main
    - release/*
    - internal/release/*
  paths:
    include:
    - '*'
    - docs/manpages/*
    exclude:
    - .github/*
    - docs/*
    - CODE-OF-CONDUCT.md
    - CONTRIBUTING.md
    - LICENSE.TXT
    - PATENTS.TXT
    - README.md
    - SECURITY.md
    - THIRD-PARTY-NOTICES.TXT

# This is an official pipeline that should not be triggerable from a PR,
# there is no public pipeline assosiated with it.
pr: none

variables:
- template: /eng/pipelines/common/variables.yml
# TODO: (Consolidation) Switch away from old signing/validation variables from former Core-Setup. https://github.com/dotnet/runtime/issues/1027
- name: TeamName
  value: dotnet-core-acquisition
# Set the target blob feed for package publish during official and validation builds.
- name: _DotNetArtifactsCategory
  value: .NETCore
- name: _DotNetValidationArtifactsCategory
  value: .NETCoreValidation
- name: PostBuildSign
  value: true

extends:
  template: /eng/pipelines/common/templates/pipeline-with-resources.yml
  parameters:
    stages:
    - stage: Build
      jobs:

      #
      # Localization build
      #
      - ${{ if eq(variables['Build.SourceBranch'], 'refs/heads/main') }}:
        - template: /eng/common/templates/job/onelocbuild.yml
          parameters:
            MirrorRepo: runtime
            LclSource: lclFilesfromPackage
            LclPackageId: 'LCL-JUNO-PROD-RUNTIME'

      #
      # Source Index Build
      #
      - ${{ if eq(variables['Build.SourceBranch'], 'refs/heads/main') }}:
        - template: /eng/common/templates/job/source-index-stage1.yml
          parameters:
            sourceIndexBuildCommand: build.cmd -subset libs.ref+libs.src -binarylog -os Linux -ci

      #
      # Build CoreCLR runtime packs
      # Windows x64/x86/arm64/arm
      # Sign diagnostic files after native build
      #
      - template: /eng/pipelines/common/platform-matrix.yml
        parameters:
          jobTemplate: /eng/pipelines/common/global-build-job.yml
          buildConfig: release
          platforms:
          - windows_x64
          - windows_x86
          - windows_arm64
          - windows_arm
          jobParameters:
            buildArgs: -s clr.runtime+clr.alljits -c $(_BuildConfig) /bl:$(Build.SourcesDirectory)/artifacts/logs/$(_BuildConfig)/CoreClrNativeBuild.binlog
            nameSuffix: CoreCLR
            isOfficialBuild: ${{ variables.isOfficialBuild }}
            timeoutInMinutes: 120
            postBuildSteps:
            - template: /eng/pipelines/coreclr/templates/sign-diagnostic-files.yml
              parameters:
                basePath: $(Build.SourcesDirectory)/artifacts/bin/coreclr
                isOfficialBuild: ${{ variables.isOfficialBuild }}
                timeoutInMinutes: 30
            # Now that we've signed the diagnostic files, do the rest of the build.
            - template: /eng/pipelines/common/templates/global-build-step.yml
              parameters:
                buildArgs: -s clr.corelib+clr.nativecorelib+clr.tools+clr.packages+clr.paltestlist+libs+host+packs -c $(_BuildConfig)
                displayName: Build managed CoreCLR components, all libraries, hosts, and packs

            # Upload the results.
            - template: /eng/pipelines/common/upload-intermediate-artifacts-step.yml
              parameters:
                name: $(osGroup)$(osSubgroup)_$(archType)

      #
      # Build CoreCLR runtime packs
      # Mac x64/arm64
      # Sign and entitle createdump and corerun after native build.
      #
      - template: /eng/pipelines/common/platform-matrix.yml
        parameters:
          jobTemplate: /eng/pipelines/common/global-build-job.yml
          buildConfig: release
          platforms:
          - osx_arm64
          - osx_x64
          jobParameters:
            buildArgs: -s clr.runtime+clr.alljits+host.native -c $(_BuildConfig) /bl:$(Build.SourcesDirectory)/artifacts/logs/$(_BuildConfig)/CoreClrNativeBuild.binlog
            nameSuffix: CoreCLR
            isOfficialBuild: ${{ variables.isOfficialBuild }}
            timeoutInMinutes: 120
            postBuildSteps:
              - ${{ if and(ne(variables['System.TeamProject'], 'public'), notin(variables['Build.Reason'], 'PullRequest')) }}:
                - template: /eng/pipelines/common/macos-sign-with-entitlements.yml
                  parameters:
                    filesToSign:
                    - name: createdump
                      path: $(Build.SourcesDirectory)/artifacts/bin/coreclr/$(osGroup).$(archType).$(_BuildConfig)
                      entitlementsFile: $(Build.SourcesDirectory)/eng/pipelines/common/createdump-entitlements.plist
                    - name: corerun
                      path: $(Build.SourcesDirectory)/artifacts/bin/coreclr/$(osGroup).$(archType).$(_BuildConfig)
                      entitlementsFile: $(Build.SourcesDirectory)/eng/pipelines/common/entitlements.plist
                    - name: dotnet
                      path: $(Build.SourcesDirectory)/artifacts/bin/$(osGroup)-$(archType).$(_BuildConfig)/corehost
                      entitlementsFile: $(Build.SourcesDirectory)/eng/pipelines/common/entitlements.plist
                    - name: apphost
                      path: $(Build.SourcesDirectory)/artifacts/bin/$(osGroup)-$(archType).$(_BuildConfig)/corehost
                      entitlementsFile: $(Build.SourcesDirectory)/eng/pipelines/common/entitlements.plist

              - task: CopyFiles@2
                displayName: 'Copy signed createdump to sharedFramework'
                inputs:
                  contents: createdump
                  sourceFolder: $(Build.SourcesDirectory)/artifacts/bin/coreclr/$(osGroup).$(archType).$(_BuildConfig)
                  targetFolder: $(Build.SourcesDirectory)/artifacts/bin/coreclr/$(osGroup).$(archType).$(_BuildConfig)/sharedFramework
                  overWrite: true

              # Now that we've entitled and signed createdump, we can build the rest.
              - template: /eng/pipelines/common/templates/global-build-step.yml
                parameters:
                  buildArgs: -s clr.corelib+clr.nativecorelib+clr.tools+clr.packages+libs+host.tools+host.pkg+packs -c $(_BuildConfig)
                  displayName: Build managed CoreCLR and host components, all libraries, and packs

              # Upload the results.
              - template: /eng/pipelines/common/upload-intermediate-artifacts-step.yml
                parameters:
                  name: $(osGroup)$(osSubgroup)_$(archType)

      #
      # Build CoreCLR runtime packs
      # Linux and Linux_musl
      # CoreCLR runtime for CrossDac packaging
      # Create Linux installers
      #
      - template: /eng/pipelines/common/platform-matrix.yml
        parameters:
          jobTemplate: /eng/pipelines/common/global-build-job.yml
          buildConfig: release
          platforms:
          - linux_x64
          - linux_arm
          - linux_arm64
          - linux_musl_x64
          - linux_musl_arm
          - linux_musl_arm64
          jobParameters:
            buildArgs: -s clr.runtime+clr.alljits+clr.corelib+clr.nativecorelib+clr.tools+clr.packages+libs+host+packs -c $(_BuildConfig)
            nameSuffix: CoreCLR
            isOfficialBuild: ${{ variables.isOfficialBuild }}
            timeoutInMinutes: 120
            postBuildSteps:
              # Upload libcoreclr.so for CrossDac packaging
              - task: CopyFiles@2
                displayName: Gather runtime for CrossDac
                inputs:
                  SourceFolder: $(Build.SourcesDirectory)/artifacts/bin/coreclr/$(osGroup).$(archType).$(_BuildConfig)
                  Contents: libcoreclr.so
                  TargetFolder: $(Build.SourcesDirectory)/artifacts/CoreCLRCrossDacArtifacts/$(osGroup)$(osSubgroup).$(archType).$(_BuildConfig)/$(crossDacHostArch)
              - task: PublishBuildArtifacts@1
                displayName: Publish runtime for CrossDac
                inputs:
                  pathToPublish: $(Build.SourcesDirectory)/artifacts/CoreCLRCrossDacArtifacts
                  PublishLocation: Container
                  artifactName: CoreCLRCrossDacArtifacts

              # Upload the results.
              - template: /eng/pipelines/common/upload-intermediate-artifacts-step.yml
                parameters:
                  name: $(osGroup)$(osSubgroup)_$(archType)
            extraVariablesTemplates:
              - template: /eng/pipelines/coreclr/templates/crossdac-hostarch.yml

      #
      # Build Mono runtime packs
      #
      - template: /eng/pipelines/common/platform-matrix.yml
        parameters:
          jobTemplate: /eng/pipelines/common/global-build-job.yml
          buildConfig: release
          runtimeFlavor: mono
          platforms:
          - Android_x64
          - Android_x86
          - Android_arm
          - Android_arm64
          - MacCatalyst_x64
          - MacCatalyst_arm64
          - tvOSSimulator_x64
          - tvOSSimulator_arm64
          - tvOS_arm64
          - iOSSimulator_x64
          - iOSSimulator_x86
          - iOSSimulator_arm64
          - iOS_arm
          - iOS_arm64
          - OSX_x64
          - OSX_arm64
          - Linux_x64
          - Linux_arm
          - Linux_arm64
          - Linux_musl_x64
          - Browser_wasm
          # - Linux_musl_arm
          # - Linux_musl_arm64
          - windows_x64
          - windows_x86
          # - windows_arm
          # - windows_arm64
          jobParameters:
            buildArgs: -s mono+libs+host+packs -c $(_BuildConfig)
            nameSuffix: Mono
            isOfficialBuild: ${{ variables.isOfficialBuild }}
            postBuildSteps:
              - template: /eng/pipelines/common/upload-intermediate-artifacts-step.yml
                parameters:
                  name: MonoRuntimePacks

      # Build Mono AOT offset headers once, for consumption elsewhere
      #
      - template: /eng/pipelines/common/platform-matrix.yml
        parameters:
          jobTemplate: /eng/pipelines/mono/templates/generate-offsets.yml
          buildConfig: release
          platforms:
          - Android_x64
          - Browser_wasm
          - tvOS_arm64
          - iOS_arm64
          - MacCatalyst_x64
          jobParameters:
            isOfficialBuild: ${{ variables.isOfficialBuild }}

      #
      # Build Mono release AOT cross-compilers
      #
      - template: /eng/pipelines/common/platform-matrix.yml
        parameters:
          jobTemplate: /eng/pipelines/common/global-build-job.yml
          runtimeFlavor: mono
          buildConfig: release
          platforms:
          - Linux_x64
          jobParameters:
            buildArgs: -s mono+packs -c $(_BuildConfig)
                       /p:MonoCrossAOTTargetOS=Android+Browser /p:SkipMonoCrossJitConfigure=true /p:BuildMonoAOTCrossCompilerOnly=true
            nameSuffix: CrossAOT_Mono
            runtimeVariant: crossaot
            dependsOn:
            - mono_android_offsets
            - mono_browser_offsets
            monoCrossAOTTargetOS:
            - Android
            - Browser
            isOfficialBuild: ${{ variables.isOfficialBuild }}
            postBuildSteps:
              - template: /eng/pipelines/common/upload-intermediate-artifacts-step.yml
                parameters:
                  name: MonoRuntimePacks

      - template: /eng/pipelines/common/platform-matrix.yml
        parameters:
          jobTemplate: /eng/pipelines/common/global-build-job.yml
          runtimeFlavor: mono
          buildConfig: release
          platforms:
          - Windows_x64
          jobParameters:
            buildArgs: -s mono+packs -c $(_BuildConfig)
                       /p:MonoCrossAOTTargetOS=Android+Browser /p:SkipMonoCrossJitConfigure=true /p:BuildMonoAOTCrossCompilerOnly=true
            nameSuffix: CrossAOT_Mono
            runtimeVariant: crossaot
            dependsOn:
            - mono_android_offsets
            - mono_browser_offsets
            monoCrossAOTTargetOS:
            - Android
            - Browser
            isOfficialBuild: ${{ variables.isOfficialBuild }}
            postBuildSteps:
              - template: /eng/pipelines/common/upload-intermediate-artifacts-step.yml
                parameters:
                  name: MonoRuntimePacks

<<<<<<< HEAD
  #
  # Build libraries AllConfigurations for packages
  #
  - template: /eng/pipelines/common/platform-matrix.yml
    parameters:
      jobTemplate: /eng/pipelines/common/global-build-job.yml
      buildConfig: Release
      platforms:
      - windows_x64
      jobParameters:
        buildArgs: -s libs -allConfigurations -c $(_BuildConfig) /p:TestAssemblies=false /p:TestPackages=true
        nameSuffix: Libraries_AllConfigurations
        isOfficialBuild: ${{ variables.isOfficialBuild }}
        postBuildSteps:
          - template: /eng/pipelines/common/upload-intermediate-artifacts-step.yml
            parameters:
              name: Libraries_AllConfigurations
        timeoutInMinutes: 95
=======
      - template: /eng/pipelines/common/platform-matrix.yml
        parameters:
          jobTemplate: /eng/pipelines/common/global-build-job.yml
          runtimeFlavor: mono
          buildConfig: release
          platforms:
          - OSX_x64
          jobParameters:
            buildArgs: -s mono+packs -c $(_BuildConfig)
                       /p:MonoCrossAOTTargetOS=Android+Browser+tvOS+iOS+MacCatalyst /p:SkipMonoCrossJitConfigure=true /p:BuildMonoAOTCrossCompilerOnly=true
            nameSuffix: CrossAOT_Mono
            runtimeVariant: crossaot
            dependsOn:
            - mono_android_offsets
            - mono_browser_offsets
            - mono_tvos_offsets
            - mono_ios_offsets
            - mono_maccatalyst_offsets
            monoCrossAOTTargetOS:
            - Android
            - Browser
            - tvOS
            - iOS
            - MacCatalyst
            isOfficialBuild: ${{ variables.isOfficialBuild }}
            postBuildSteps:
              - template: /eng/pipelines/common/upload-intermediate-artifacts-step.yml
                parameters:
                  name: MonoRuntimePacks

      #
      # Build Mono LLVM runtime packs
      #
      - template: /eng/pipelines/common/platform-matrix-multijob.yml
        parameters:
          platforms:
          - OSX_x64
          - Linux_x64
          # - Linux_arm
          - Linux_arm64
          # - Linux_musl_x64
          # - Linux_musl_arm64
          # - windows_x64
          # - windows_x86
          # - windows_arm
          # - windows_arm64
          jobTemplates:
          # LLVMJIT
          - jobTemplate: /eng/pipelines/common/global-build-job.yml
            buildConfig: release
            runtimeFlavor: mono
            jobParameters:
              buildArgs: -s mono+libs+host+packs -c $(_BuildConfig)
                         /p:MonoEnableLLVM=true /p:MonoBundleLLVMOptimizer=false
              nameSuffix: Mono_LLVMJIT
              runtimeVariant: LLVMJIT
              isOfficialBuild: ${{ variables.isOfficialBuild }}
              postBuildSteps:
                - template: /eng/pipelines/common/upload-intermediate-artifacts-step.yml
                  parameters:
                    name: MonoRuntimePacks
          #LLVMAOT
          - jobTemplate: /eng/pipelines/common/global-build-job.yml
            buildConfig: release
            runtimeFlavor: mono
            jobParameters:
              buildArgs: -s mono+libs+host+packs -c $(_BuildConfig)
                          /p:MonoEnableLLVM=true /p:MonoBundleLLVMOptimizer=true
              nameSuffix: Mono_LLVMAOT
              runtimeVariant: LLVMAOT
              isOfficialBuild: ${{ variables.isOfficialBuild }}
              postBuildSteps:
                - template: /eng/pipelines/common/upload-intermediate-artifacts-step.yml
                  parameters:
                    name: MonoRuntimePacks
>>>>>>> 255d1c5d

      #
      # Build libraries AllConfigurations for packages
      #
      - template: /eng/pipelines/common/platform-matrix.yml
        parameters:
          jobTemplate: /eng/pipelines/common/global-build-job.yml
          buildConfig: Release
          platforms:
          - windows_x64
          jobParameters:
            buildArgs: -s libs -allConfigurations -c $(_BuildConfig) /p:TestAssemblies=false /p:TestPackages=true
            nameSuffix: Libraries_AllConfigurations
            postBuildSteps:
              - template: /eng/pipelines/common/upload-intermediate-artifacts-step.yml
                parameters:
                  name: Libraries_AllConfigurations
            timeoutInMinutes: 95

      #
      # Build SourceBuild leg
      #
      # - template: /eng/pipelines/common/platform-matrix.yml
      #   parameters:
      #     jobTemplate: /eng/pipelines/common/global-build-job.yml
      #     buildConfig: Release
      #     helixQueueGroup: ci
      #     platforms:
      #     - SourceBuild_Linux_x64
      #     jobParameters:
      #       nameSuffix: PortableSourceBuild
      #       postBuildSteps:
      #         - template: /eng/pipelines/common/upload-intermediate-artifacts-step.yml
      #           parameters:
      #             name: SourceBuildPackages
      #       timeoutInMinutes: 95

      #
      # Build PGO Instrumented CoreCLR Release
      #
      - template: /eng/pipelines/common/platform-matrix.yml
        parameters:
          jobTemplate: /eng/pipelines/common/global-build-job.yml
          buildConfig: release
          helixQueueGroup: ci
          platforms:
          - windows_x64
          - windows_x86
          - Linux_x64
          jobParameters:
            buildArgs: -s clr.native+clr.corelib+clr.tools+clr.nativecorelib+libs+host+packs -c $(_BuildConfig) -pgoinstrument
            isOfficialBuild: ${{ variables.isOfficialBuild }}
            nameSuffix: PGO
            postBuildSteps:
              - template: /eng/pipelines/common/upload-intermediate-artifacts-step.yml
                parameters:
                  name: PGO
            timeoutInMinutes: 95

      #
      # Build Workloads
      #
      - template: /eng/pipelines/common/platform-matrix.yml
        parameters:
          jobTemplate: /eng/pipelines/mono/templates/workloads-build.yml
          buildConfig: release
          platforms:
          - windows_x64
          jobParameters:
            isOfficialBuild: ${{ variables.isOfficialBuild }}
            timeoutInMinutes: 120
            dependsOn:
            - Build_Android_arm_release_Mono
            - Build_Android_arm64_release_Mono
            - Build_Android_x86_release_Mono
            - Build_Android_x64_release_Mono
            - Build_Browser_wasm_release_Mono
            - Build_iOS_arm_release_Mono
            - Build_iOS_arm64_release_Mono
            - Build_iOSSimulator_x64_release_Mono
            - Build_iOSSimulator_x86_release_Mono
            - Build_iOSSimulator_arm64_release_Mono
            - Build_MacCatalyst_arm64_release_Mono
            - Build_MacCatalyst_x64_release_Mono
            - Build_tvOS_arm64_release_Mono
            - Build_tvOSSimulator_arm64_release_Mono
            - Build_tvOSSimulator_x64_release_Mono
            - Build_Windows_x64_release_CrossAOT_Mono
            - Build_windows_x64_release_CoreCLR
            - Build_windows_x86_release_CoreCLR
            - Build_windows_arm_release_CoreCLR
            - Build_windows_arm64_release_CoreCLR

    - ${{ if eq(variables.isOfficialBuild, true) }}:
      - template: /eng/pipelines/official/stages/publish.yml
        parameters:
          isOfficialBuild: ${{ variables.isOfficialBuild }}<|MERGE_RESOLUTION|>--- conflicted
+++ resolved
@@ -307,26 +307,6 @@
                 parameters:
                   name: MonoRuntimePacks
 
-<<<<<<< HEAD
-  #
-  # Build libraries AllConfigurations for packages
-  #
-  - template: /eng/pipelines/common/platform-matrix.yml
-    parameters:
-      jobTemplate: /eng/pipelines/common/global-build-job.yml
-      buildConfig: Release
-      platforms:
-      - windows_x64
-      jobParameters:
-        buildArgs: -s libs -allConfigurations -c $(_BuildConfig) /p:TestAssemblies=false /p:TestPackages=true
-        nameSuffix: Libraries_AllConfigurations
-        isOfficialBuild: ${{ variables.isOfficialBuild }}
-        postBuildSteps:
-          - template: /eng/pipelines/common/upload-intermediate-artifacts-step.yml
-            parameters:
-              name: Libraries_AllConfigurations
-        timeoutInMinutes: 95
-=======
       - template: /eng/pipelines/common/platform-matrix.yml
         parameters:
           jobTemplate: /eng/pipelines/common/global-build-job.yml
@@ -402,7 +382,6 @@
                 - template: /eng/pipelines/common/upload-intermediate-artifacts-step.yml
                   parameters:
                     name: MonoRuntimePacks
->>>>>>> 255d1c5d
 
       #
       # Build libraries AllConfigurations for packages
@@ -416,6 +395,7 @@
           jobParameters:
             buildArgs: -s libs -allConfigurations -c $(_BuildConfig) /p:TestAssemblies=false /p:TestPackages=true
             nameSuffix: Libraries_AllConfigurations
+            isOfficialBuild: ${{ variables.isOfficialBuild }}
             postBuildSteps:
               - template: /eng/pipelines/common/upload-intermediate-artifacts-step.yml
                 parameters:
