--- conflicted
+++ resolved
@@ -79,15 +79,9 @@
       <SourceBuild RepoName="emsdk" ManagedOnly="true" />
     </Dependency>
     <!-- Intermediate is necessary for source build. -->
-<<<<<<< HEAD
     <Dependency Name="Microsoft.SourceBuild.Intermediate.source-build-reference-packages" Version="9.0.0-alpha.1.25517.3">
       <Uri>https://github.com/dotnet/source-build-reference-packages</Uri>
       <Sha>2621104ca7f734b64166a4eb3cf4927166b82da9</Sha>
-=======
-    <Dependency Name="Microsoft.SourceBuild.Intermediate.source-build-reference-packages" Version="9.0.0-alpha.1.25506.2">
-      <Uri>https://github.com/dotnet/source-build-reference-packages</Uri>
-      <Sha>5511a69718e9d581386105705152592cee268e37</Sha>
->>>>>>> 128bbc9c
       <SourceBuild RepoName="source-build-reference-packages" ManagedOnly="true" />
     </Dependency>
     <!-- Intermediate is necessary for source build. -->
