// Licensed to the .NET Foundation under one or more agreements.
// The .NET Foundation licenses this file to you under the MIT license.

#pragma once

#include "pal_compiler.h"
#include <pal_ssl_types.h>
#include <Security/Security.h>
#include <Security/SecureTransport.h>

enum
{
    PAL_TlsHandshakeState_Unknown = 0,
    PAL_TlsHandshakeState_Complete = 1,
    PAL_TlsHandshakeState_WouldBlock = 2,
    PAL_TlsHandshakeState_ServerAuthCompleted = 3,
    PAL_TlsHandshakeState_ClientAuthCompleted = 4,
    PAL_TlsHandshakeState_ClientCertRequested = 5,
    PAL_TlsHandshakeState_ClientHelloReceived = 6,
};
typedef int32_t PAL_TlsHandshakeState;

enum
{
    PAL_TlsIo_Unknown = 0,
    PAL_TlsIo_Success = 1,
    PAL_TlsIo_WouldBlock = 2,
    PAL_TlsIo_ClosedGracefully = 3,
    PAL_TlsIo_Renegotiate = 4,
};
typedef int32_t PAL_TlsIo;

/*
Create an SSL context, for the Server or Client role as determined by isServer.

Returns NULL if an invalid boolean is given for isServer, an SSLContextRef otherwise.
*/
PALEXPORT SSLContextRef AppleCryptoNative_SslCreateContext(int32_t isServer);

/*
Data that is used to uniquely identify an SSL session.

Returns the result of SSLSetConnection
*/
PALEXPORT int32_t AppleCryptoNative_SslSetConnection(SSLContextRef sslContext, SSLConnectionRef sslConnection);

/*
Indicate that an SSL Context (in server mode) should allow a client to present a mutual auth cert.

Returns The result of SSLSetClientSideAuthenticate
*/
PALEXPORT int32_t AppleCryptoNative_SslSetAcceptClientCert(SSLContextRef sslContext);

/*
Assign a minimum to the TLS protocol version for this connection.

Returns the output of SSLSetProtocolVersionMin
*/
PALEXPORT int32_t AppleCryptoNative_SslSetMinProtocolVersion(SSLContextRef sslContext, PAL_SslProtocol sslProtocol);

/*
Assign a maximum to the TLS protocol version for this connection.

Returns the output of SSLSetProtocolVersionMax
*/
PALEXPORT int32_t AppleCryptoNative_SslSetMaxProtocolVersion(SSLContextRef sslContext, PAL_SslProtocol sslProtocol);

/*
Get the SecTrustRef from the SSL context which represents the certificte chain.

Returns 1 on success, 0 on failure, and other values on invalid state.

Output:
pChainOut: Receives the SecTrustRef representing the populated chain
pOSStatus: Receives the value returned by SSLCopyPeerTrust
*/
PALEXPORT int32_t
AppleCryptoNative_SslCopyCertChain(SSLContextRef sslContext, SecTrustRef* pChainOut, int32_t* pOSStatus);

/*
Get the list of DN values for acceptable issuers for this connection.

Returns 1 on success, 0 on OSStatus-error, other values for invalid state.

Output:
pChainOut: Receives an array of CFDataRef values representing the encoded X500 DistinguishedName
values sent by the server.

pOSStatus: Receives the output of SSLCopyDistinguishedNames.
*/
PALEXPORT int32_t
AppleCryptoNative_SslCopyCADistinguishedNames(SSLContextRef sslContext, CFArrayRef* pArrayOut, int32_t* pOSStatus);

/*
Sets the policy of whether or not to break when a server identity has been presented.

Returns 1 on success, 0 on failure, other values on invalid state.

Output:
pOSStatus: Receives the value returned by SSLSetSessionOption
*/
PALEXPORT int32_t
AppleCryptoNative_SslSetBreakOnServerAuth(SSLContextRef sslContext, int32_t setBreak, int32_t* pOSStatus);

/*
Sets the policy of whether or not to break when certificate request was received on client.

Returns 1 on success, 0 on failure, other values on invalid state.

Output:
pOSStatus: Receives the value returned by SSLSetSessionOption
*/
PALEXPORT int32_t
AppleCryptoNative_SslSetBreakOnCertRequested(SSLContextRef sslContext, int32_t setBreak, int32_t* pOSStatus);

/*
Sets the policy of whether or not to break when a client identity has been presented.

Returns 1 on success, 0 on failure, other values on invalid state.

Output:
pOSStatus: Receives the value returned by SSLSetSessionOption
*/
PALEXPORT int32_t
AppleCryptoNative_SslSetBreakOnClientAuth(SSLContextRef sslContext, int32_t setBreak, int32_t* pOSStatus);

/*
Sets the policy of whether or not to break when server receives ClientHello.

Returns 1 on success, 0 on failure, other values on invalid state.

Output:
pOSStatus: Receives the value returned by SSLSetSessionOption
*/
PALEXPORT int32_t
AppleCryptoNative_SslSetBreakOnClientHello(SSLContextRef sslContext, int32_t setBreak, int32_t* pOSStatus);

/*
Set the certificate chain for the ServerHello or ClientHello message.

certRefs should be an array of [ SecIdentityRef, SecCertificateRef* ], the 0 element being the
public/private pair for this entity, and all subsequent elements being the public element of an
intermediate (non-root) certificate.

Returns the output of SSLSetCertificate
*/
PALEXPORT int32_t AppleCryptoNative_SslSetCertificate(SSLContextRef sslContext, CFArrayRef certRefs);

/*
Set the target hostname for SNI. pszTargetName must already be converted for IDNA if required.

Returns 1 on success, 0 on failure, other values for invalid state.

Output:
pOSStatus: Receives the value for SSLSetPeerDomainName
*/
PALEXPORT int32_t AppleCryptoNative_SslSetTargetName(SSLContextRef sslContext,
                                                     const char* pszTargetName,
                                                     int32_t cbTargetName,
                                                     int32_t* pOSStatus);

/*
Set list of application protocols for ClientHello.

Returns 1 on success, 0 on failure, other values for invalid state.

Output:
pOSStatus: Receives the value from SSLSetALPNData()
*/
PALEXPORT int32_t AppleCryptoNative_SSLSetALPNProtocols(SSLContextRef sslContext, CFArrayRef protocols, int32_t* pOSStatus);

/*
Set selected protocol on server side.

Returns 1 on success, 0 on failure, other values for invalid state.

Output:
pOSStatus: Receives the value from SSLSetALPNData()
*/
PALEXPORT int32_t AppleCryptoNative_SSLSetALPNProtocol(SSLContextRef sslContext, void* protocol, int length, int32_t* pOSStatus);

/*
Get negotiated protocol value from ServerHello.
*/
PALEXPORT int32_t AppleCryptoNative_SslGetAlpnSelected(SSLContextRef sslContext, CFDataRef *protocol);

/*
Register the callbacks for reading and writing data to the SSL context.

Returns the output of SSLSetIOFuncs.
*/
PALEXPORT int32_t
AppleCryptoNative_SslSetIoCallbacks(SSLContextRef sslContext, SSLReadFunc readFunc, SSLWriteFunc writeFunc);

/*
Pump the TLS handshake.

Returns an indication of what state the error is in. Any negative number means an error occurred.
*/
PALEXPORT PAL_TlsHandshakeState AppleCryptoNative_SslHandshake(SSLContextRef sslContext);

/*
Take bufLen bytes of cleartext data from buf and encrypt/frame the data.
Processed data will then be sent into the write callback.

Returns a PAL_TlsIo code indicitating how to proceed.

Output:
bytesWritten: When any value other than PAL_TlsIo_Success is returned, receives the number of bytes
which were read from buf. On PAL_TlsIo_Success the parameter is not written through (but must still
not be NULL)
*/
PALEXPORT PAL_TlsIo
AppleCryptoNative_SslWrite(SSLContextRef sslContext, const uint8_t* buf, uint32_t bufLen, uint32_t* bytesWritten);

/*
Read up to bufLen bytes of framed/encrypted data from the connection into buf.
Unless a holdover from a previous incomplete read is present this will invoke the read callback
to get data from "the connection".

Returns a PAL_TlsIo code indicating how to proceed.

Output:
written: Receives the number of bytes written into buf
*/
PALEXPORT PAL_TlsIo
AppleCryptoNative_SslRead(SSLContextRef sslContext, uint8_t* buf, uint32_t bufLen, uint32_t* written);

/*
<<<<<<< HEAD
Check to see if the server identity certificate for this connection matches the requested hostname.

notBefore: Specify the EE/leaf certificate's notBefore value to prevent a false negative due to
the certificate being expired (or not yet valid).

Returns 1 on match, 0 on mismatch, any other value indicates an invalid state.
*/
PALEXPORT int32_t
AppleCryptoNative_SslIsHostnameMatch(SecTrustRef existingTrust, CFStringRef cfHostname, CFDateRef notBefore, int32_t* pOSStatus);

/*
=======
>>>>>>> 91f8b1a8
Generate a TLS Close alert to terminate the session.

Returns the output of SSLClose
*/
PALEXPORT int32_t AppleCryptoNative_SslShutdown(SSLContextRef sslContext);

/*
Retrieve the TLS Protocol Version (e.g. TLS1.2) for the current session.

Returns the output of SSLGetNegotiatedProtocolVersion.

Output:
pProtocol: Receives the protocol ID. PAL_SslProtocol_None is issued on error or an unknown mapping.
*/
PALEXPORT int32_t AppleCryptoNative_SslGetProtocolVersion(SSLContextRef sslContext, PAL_SslProtocol* pProtocol);

/*
Retrieve the TLS Cipher Suite which was negotiated for the current session.

Returns the output of SSLGetNegotiatedCipher.

Output:
pProtocol: The TLS CipherSuite value (from the RFC), e.g. ((uint16_t)0xC030) for
TLS_ECDHE_RSA_WITH_AES_256_GCM_SHA384
*/
PALEXPORT int32_t AppleCryptoNative_SslGetCipherSuite(SSLContextRef sslContext, uint16_t* pCipherSuiteOut);

/*
Sets enabled cipher suites for the current session.

Returns the output of SSLSetEnabledCiphers.
*/
PALEXPORT int32_t AppleCryptoNative_SslSetEnabledCipherSuites(SSLContextRef sslContext, const uint32_t* cipherSuites, int32_t numCipherSuites);

/*
Adds one or more certificates to a server's list of certification authorities (CAs) acceptable for client authentication.

Returns the output of SSLSetCertificateAuthorities.
*/
PALEXPORT int32_t AppleCryptoNative_SslSetCertificateAuthorities(SSLContextRef sslContext, CFArrayRef certificates, int32_t replaceExisting);<|MERGE_RESOLUTION|>--- conflicted
+++ resolved
@@ -227,20 +227,6 @@
 AppleCryptoNative_SslRead(SSLContextRef sslContext, uint8_t* buf, uint32_t bufLen, uint32_t* written);
 
 /*
-<<<<<<< HEAD
-Check to see if the server identity certificate for this connection matches the requested hostname.
-
-notBefore: Specify the EE/leaf certificate's notBefore value to prevent a false negative due to
-the certificate being expired (or not yet valid).
-
-Returns 1 on match, 0 on mismatch, any other value indicates an invalid state.
-*/
-PALEXPORT int32_t
-AppleCryptoNative_SslIsHostnameMatch(SecTrustRef existingTrust, CFStringRef cfHostname, CFDateRef notBefore, int32_t* pOSStatus);
-
-/*
-=======
->>>>>>> 91f8b1a8
 Generate a TLS Close alert to terminate the session.
 
 Returns the output of SSLClose
