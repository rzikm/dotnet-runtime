<?xml version="1.0" encoding="utf-8"?>
<Project ToolsVersion="12.0" DefaultTargets="Build" xmlns="http://schemas.microsoft.com/developer/msbuild/2003">
  <Import Project="$([MSBuild]::GetDirectoryNameOfFileAbove($(MSBuildThisFileDirectory), dir.props))\dir.props" />
  <Import Project="$([MSBuild]::GetDirectoryNameOfFileAbove($(MSBuildThisFileDirectory), dir.targets))\dir.targets" />

  <Target Name="Build"
          DependsOnTargets="GetLatestCommitHash">
    <MakeDir Condition="!Exists('$(pOutDir)')" Directories="$(pOutDir)" />

    <ItemGroup>
      <PackageProjects Include="$(MSBuildThisFileDirectory)Microsoft.DotNet.PlatformAbstractions/Microsoft.DotNet.PlatformAbstractions.csproj" />
      <PackageProjects Include="$(MSBuildThisFileDirectory)Microsoft.Extensions.DependencyModel/Microsoft.Extensions.DependencyModel.csproj" />
    </ItemGroup>

    <PropertyGroup>
<<<<<<< HEAD
      <BuildArgs>$(MSBuildPassThroughPropertyList) /p:BaseOutputPath=$(IntermediateOutputForPackaging)</BuildArgs>
=======
      <BuildArgs>$(NoRestoreArg) $(MSBuildPassThroughPropertyList) /p:BaseOutputPath=$(IntermediateOutputForPackaging)</BuildArgs>
>>>>>>> 95a70dc2
    </PropertyGroup>

    <Exec Command="$(DotnetToolCommand) build $(BuildArgs) %(PackageProjects.Identity)" />
  </Target>
</Project><|MERGE_RESOLUTION|>--- conflicted
+++ resolved
@@ -13,11 +13,7 @@
     </ItemGroup>
 
     <PropertyGroup>
-<<<<<<< HEAD
-      <BuildArgs>$(MSBuildPassThroughPropertyList) /p:BaseOutputPath=$(IntermediateOutputForPackaging)</BuildArgs>
-=======
       <BuildArgs>$(NoRestoreArg) $(MSBuildPassThroughPropertyList) /p:BaseOutputPath=$(IntermediateOutputForPackaging)</BuildArgs>
->>>>>>> 95a70dc2
     </PropertyGroup>
 
     <Exec Command="$(DotnetToolCommand) build $(BuildArgs) %(PackageProjects.Identity)" />
