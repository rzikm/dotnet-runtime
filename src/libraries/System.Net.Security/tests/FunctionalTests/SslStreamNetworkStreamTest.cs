// Licensed to the .NET Foundation under one or more agreements.
// The .NET Foundation licenses this file to you under the MIT license.

using System.Collections.Generic;
using System.IO;
using System.Linq;
using System.Net.Sockets;
using System.Net.Test.Common;
using System.Security.Authentication;
using System.Security.Cryptography;
using System.Security.Cryptography.X509Certificates;
using System.Text;
using System.Threading;
using System.Threading.Tasks;
using Microsoft.DotNet.XUnitExtensions;
using Xunit;
using Xunit.Abstractions;

namespace System.Net.Security.Tests
{
    using Configuration = System.Net.Test.Common.Configuration;

    public class CertificateSetup : IDisposable
    {
        public X509Certificate2 ServerCert => _pkiHolder.EndEntity;
        public X509Certificate2Collection ServerChain => _pkiHolder.IssuerChain;

        private readonly Configuration.Certificates.PkiHolder _pkiHolder;

        public CertificateSetup()
        {
            _pkiHolder = Configuration.Certificates.GenerateCertificates("localhost", nameof(SslStreamNetworkStreamTest), longChain: true);
        }

        public SslStreamCertificateContext CreateSslStreamCertificateContext() => _pkiHolder.CreateSslStreamCertificateContext();

        public void Dispose()
        {
            _pkiHolder.Dispose();
        }
    }

    public class SslStreamNetworkStreamTest : IClassFixture<CertificateSetup>
    {
        private static bool SupportsRenegotiation => TestConfiguration.SupportsRenegotiation;

        readonly ITestOutputHelper _output;
        readonly CertificateSetup _certificates;

        public SslStreamNetworkStreamTest(ITestOutputHelper output, CertificateSetup setup)
        {
            _output = output;
            _certificates = setup;
        }

        [ConditionalFact]
        [PlatformSpecific(TestPlatforms.Linux)] // This only applies where OpenSsl is used.
        public async Task SslStream_SendReceiveOverNetworkStream_AuthenticationException()
        {
            SslProtocols clientProtocol;
            SslProtocols serverProtocol;

            // Try to find protocol mismatch.
            if (PlatformDetection.SupportsTls12 && (PlatformDetection.SupportsTls10 || PlatformDetection.SupportsTls11))
            {
                // OpenSSL 1.0 where new is Tls12
#pragma warning disable SYSLIB0039 // TLS 1.0 and 1.1 are obsolete
                clientProtocol = SslProtocols.Tls | SslProtocols.Tls11;
#pragma warning restore SYSLIB0039
                serverProtocol = SslProtocols.Tls12;
            }
            else if (PlatformDetection.SupportsTls12 && PlatformDetection.SupportsTls13)
            {
                // OpenSSl 1.1 where new is 1.3 and legacy is 1.2
                clientProtocol = SslProtocols.Tls13;
                serverProtocol = SslProtocols.Tls12;
            }
            else
            {
                throw new SkipTestException("Did not find disjoined sets");
            }

            TcpListener listener = new TcpListener(IPAddress.Loopback, 0);

            using (X509Certificate2 serverCertificate = Configuration.Certificates.GetServerCertificate())
            using (TcpClient client = new TcpClient())
            {
                listener.Start();

                Task clientConnectTask = client.ConnectAsync(IPAddress.Loopback, ((IPEndPoint)listener.LocalEndpoint).Port);
                Task<TcpClient> listenerAcceptTask = listener.AcceptTcpClientAsync();

                await TestConfiguration.WhenAllOrAnyFailedWithTimeout(clientConnectTask, listenerAcceptTask);

                TcpClient server = listenerAcceptTask.Result;
                using (SslStream clientStream = new SslStream(
                    client.GetStream(),
                    false,
                    new RemoteCertificateValidationCallback(ValidateServerCertificate),
                    null,
                    EncryptionPolicy.RequireEncryption))
                using (SslStream serverStream = new SslStream(
                    server.GetStream(),
                    false,
                    null,
                    null,
                    EncryptionPolicy.RequireEncryption))
                {

                    Task clientAuthenticationTask = clientStream.AuthenticateAsClientAsync(
                        serverCertificate.GetNameInfo(X509NameType.SimpleName, false),
                        null,
                        clientProtocol,
                        false);

                    AuthenticationException e = await Assert.ThrowsAsync<AuthenticationException>(() => serverStream.AuthenticateAsServerAsync(
                        serverCertificate,
                        false,
                        serverProtocol,
                        false));

                    Assert.NotNull(e.InnerException);
                    Assert.Contains("SSL_ERROR_SSL", e.InnerException.Message);
                    Assert.NotNull(e.InnerException.InnerException);
                    Assert.Contains("protocol", e.InnerException.InnerException.Message);

                    e = await Assert.ThrowsAsync<AuthenticationException>(() => clientAuthenticationTask);

                    Assert.NotNull(e.InnerException);
                    Assert.Contains("SSL_ERROR_SSL", e.InnerException.Message);
                    Assert.NotNull(e.InnerException.InnerException);
                    Assert.Contains("protocol", e.InnerException.InnerException.Message);
                }
            }

            listener.Stop();
        }

        [Theory]
        [InlineData(false)]
        [InlineData(true)]
        [OuterLoop] // Test hits external azure server.
        public async Task SslStream_NetworkStream_Renegotiation_Succeeds(bool useSync)
        {
            int validationCount = 0;

            var validationCallback = new RemoteCertificateValidationCallback((object sender, X509Certificate certificate, X509Chain chain, SslPolicyErrors sslPolicyErrors) =>
            {
                validationCount++;
                return true;
            });

            Socket s = new Socket(AddressFamily.InterNetwork, SocketType.Stream, ProtocolType.Tcp);
            await s.ConnectAsync(Configuration.Security.TlsRenegotiationServer, 443);
            using (NetworkStream ns = new NetworkStream(s))
            using (X509Certificate2 clientCert = Configuration.Certificates.GetClientCertificate())
            using (SslStream ssl = new SslStream(ns, true, validationCallback))
            {
                X509CertificateCollection certBundle = new X509CertificateCollection();
                certBundle.Add(clientCert);

                // Perform handshake to establish secure connection.
                await ssl.AuthenticateAsClientAsync(Configuration.Security.TlsRenegotiationServer, certBundle, SslProtocols.Tls12, false);
                Assert.True(ssl.IsAuthenticated);
                Assert.True(ssl.IsEncrypted);

                // Issue request that triggers regotiation from server.
                byte[] message = "GET /EchoClientCertificate.ashx HTTP/1.1\r\nHost: corefx-net-tls.azurewebsites.net\r\n\r\n"u8.ToArray();
                if (useSync)
                {
                    ssl.Write(message, 0, message.Length);
                }
                else
                {
                    await ssl.WriteAsync(message, 0, message.Length);
                }

                // Initiate Read operation, that results in starting renegotiation as per server response to the above request.
                int bytesRead = useSync ? ssl.Read(message, 0, message.Length) : await ssl.ReadAsync(message, 0, message.Length);

                Assert.Equal(1, validationCount);
                Assert.InRange(bytesRead, 1, message.Length);
                Assert.Contains("HTTP/1.1 200 OK", Encoding.UTF8.GetString(message));
            }
        }

        [ConditionalTheory(nameof(SupportsRenegotiation))]
        [InlineData(true)]
        [InlineData(false)]
        [PlatformSpecific(TestPlatforms.Windows | TestPlatforms.Linux)]
        public async Task SslStream_NegotiateClientCertificateAsync_Succeeds(bool sendClientCertificate)
        {
            bool negotiateClientCertificateCalled = false;
            using CancellationTokenSource cts = new CancellationTokenSource();
            cts.CancelAfter(TestConfiguration.PassingTestTimeout);

            (SslStream client, SslStream server) = TestHelper.GetConnectedSslStreams();
            using (client)
            using (server)
            using (X509Certificate2 serverCertificate = Configuration.Certificates.GetServerCertificate())
            using (X509Certificate2 clientCertificate = Configuration.Certificates.GetClientCertificate())
            {
                SslClientAuthenticationOptions clientOptions = new SslClientAuthenticationOptions()
                {
                    TargetHost = Guid.NewGuid().ToString("N"),
#pragma warning disable SYSLIB0039 // TLS 1.0 and 1.1 are obsolete
                    EnabledSslProtocols = SslProtocols.Tls | SslProtocols.Tls11 | SslProtocols.Tls12,
#pragma warning restore SYSLIB0039
                };
                clientOptions.RemoteCertificateValidationCallback = (sender, certificate, chain, sslPolicyErrors) => true;
                clientOptions.LocalCertificateSelectionCallback = (sender, targetHost, localCertificates, remoteCertificate, acceptableIssuers) =>
                {
                    return sendClientCertificate ? clientCertificate : null;
                };

                SslServerAuthenticationOptions serverOptions = new SslServerAuthenticationOptions() { ServerCertificate = serverCertificate };
                serverOptions.RemoteCertificateValidationCallback = (sender, certificate, chain, sslPolicyErrors) =>
                {
                    if (negotiateClientCertificateCalled && sendClientCertificate)
                    {
                        Assert.Equal(clientCertificate.GetCertHash(), certificate?.GetCertHash());
                    }
                    else
                    {
                        Assert.Null(certificate);
                    }

                    return true;
                };


                await TestConfiguration.WhenAllOrAnyFailedWithTimeout(
                                client.AuthenticateAsClientAsync(clientOptions, cts.Token),
                                server.AuthenticateAsServerAsync(serverOptions, cts.Token));

                Assert.Null(server.RemoteCertificate);

                // Client needs to be reading for renegotiation to happen.
                byte[] buffer = new byte[TestHelper.s_ping.Length];
                ValueTask<int> t = client.ReadAsync(buffer, cts.Token);

                negotiateClientCertificateCalled = true;
                await server.NegotiateClientCertificateAsync(cts.Token);
                if (sendClientCertificate)
                {
                    Assert.NotNull(server.RemoteCertificate);
                }
                else
                {
                    Assert.Null(server.RemoteCertificate);
                }

                // Finish the client's read
                await server.WriteAsync(TestHelper.s_ping, cts.Token);
                await t;

                // verify that the session is usable with or without client's certificate
                await TestHelper.PingPong(client, server, cts.Token);
                await TestHelper.PingPong(server, client, cts.Token);

                server.RemoteCertificate?.Dispose();
            }
        }

        [ConditionalTheory(nameof(SupportsRenegotiation))]
        [InlineData(true)]
        [InlineData(false)]
        [PlatformSpecific(TestPlatforms.Windows | TestPlatforms.Linux)]
        public async Task SslStream_NegotiateClientCertificateAsyncNoRenego_Succeeds(bool sendClientCertificate)
        {
            bool negotiateClientCertificateCalled = false;
            using CancellationTokenSource cts = new CancellationTokenSource();
            cts.CancelAfter(TestConfiguration.PassingTestTimeout);

            (SslStream client, SslStream server) = TestHelper.GetConnectedSslStreams();
            using (client)
            using (server)
            using (X509Certificate2 serverCertificate = Configuration.Certificates.GetServerCertificate())
            using (X509Certificate2 clientCertificate = Configuration.Certificates.GetClientCertificate())
            {
                SslClientAuthenticationOptions clientOptions = new SslClientAuthenticationOptions()
                {
                    TargetHost = Guid.NewGuid().ToString("N"),
#pragma warning disable SYSLIB0039 // TLS 1.0 and 1.1 are obsolete
                    EnabledSslProtocols = SslProtocols.Tls | SslProtocols.Tls11 | SslProtocols.Tls12,
#pragma warning restore SYSLIB0039
                };
                clientOptions.RemoteCertificateValidationCallback = (sender, certificate, chain, sslPolicyErrors) => true;
                clientOptions.LocalCertificateSelectionCallback = (sender, targetHost, localCertificates, remoteCertificate, acceptableIssuers) =>
                {
                    return sendClientCertificate ? clientCertificate : null;
                };

                SslServerAuthenticationOptions serverOptions = new SslServerAuthenticationOptions()
                {
                    ServerCertificate = serverCertificate,
                    AllowRenegotiation = false
                };
                serverOptions.RemoteCertificateValidationCallback = (sender, certificate, chain, sslPolicyErrors) =>
                {
                    if (negotiateClientCertificateCalled && sendClientCertificate)
                    {
                        Assert.Equal(clientCertificate.GetCertHash(), certificate?.GetCertHash());
                    }
                    else
                    {
                        Assert.Null(certificate);
                    }

                    return true;
                };

                await TestConfiguration.WhenAllOrAnyFailedWithTimeout(
                                client.AuthenticateAsClientAsync(clientOptions, cts.Token),
                                server.AuthenticateAsServerAsync(serverOptions, cts.Token));

                Assert.Null(server.RemoteCertificate);

                // Client needs to be reading for renegotiation to happen.
                byte[] buffer = new byte[TestHelper.s_ping.Length];
                ValueTask<int> t = client.ReadAsync(buffer, cts.Token);

                negotiateClientCertificateCalled = true;
                await server.NegotiateClientCertificateAsync(cts.Token);
                if (sendClientCertificate)
                {
                    Assert.NotNull(server.RemoteCertificate);
                }
                else
                {
                    Assert.Null(server.RemoteCertificate);
                }
                // Finish the client's read
                await server.WriteAsync(TestHelper.s_ping, cts.Token);
                await t;
                // verify that the session is usable with or without client's certificate
                await TestHelper.PingPong(client, server, cts.Token);
                await TestHelper.PingPong(server, client, cts.Token);

                server.RemoteCertificate?.Dispose();
            }
        }

        [ConditionalFact(typeof(PlatformDetection), nameof(PlatformDetection.IsNotWindows7))]
        [PlatformSpecific(TestPlatforms.Windows | TestPlatforms.Linux)]
        public async Task SslStream_NegotiateClientCertificateAsync_ClientWriteData()
        {
            using CancellationTokenSource cts = new CancellationTokenSource();
            cts.CancelAfter(TestConfiguration.PassingTestTimeout);

            (SslStream client, SslStream server) = TestHelper.GetConnectedSslStreams();
            using (client)
            using (server)
            {
                using X509Certificate2 serverCertificate = Configuration.Certificates.GetServerCertificate();

                SslClientAuthenticationOptions clientOptions = new SslClientAuthenticationOptions()
                {
                    TargetHost = Guid.NewGuid().ToString("N"),
#pragma warning disable SYSLIB0039 // TLS 1.0 and 1.1 are obsolete
                    EnabledSslProtocols = SslProtocols.Tls | SslProtocols.Tls11 | SslProtocols.Tls12,
#pragma warning restore SYSLIB0039
                };
                clientOptions.RemoteCertificateValidationCallback = (sender, certificate, chain, sslPolicyErrors) => true;

                SslServerAuthenticationOptions serverOptions = new SslServerAuthenticationOptions() { ServerCertificate = serverCertificate };

                await TestConfiguration.WhenAllOrAnyFailedWithTimeout(
                                client.AuthenticateAsClientAsync(clientOptions, cts.Token),
                                server.AuthenticateAsServerAsync(serverOptions, cts.Token));

                Assert.Null(server.RemoteCertificate);

                var t = server.NegotiateClientCertificateAsync(cts.Token);

                // Send application data instead of Client hello.
                await client.WriteAsync(new byte[500], cts.Token);
                // Fail as it is not allowed to receive non handshake frames during handshake.
                await Assert.ThrowsAsync<InvalidOperationException>(() => t);
            }
        }

        [ConditionalFact(nameof(SupportsRenegotiation))]
        [PlatformSpecific(TestPlatforms.Windows | TestPlatforms.Linux)]
        public async Task SslStream_NegotiateClientCertificateAsync_IncompleteIncomingTlsFrame_Throws()
        {
            using CancellationTokenSource cts = new CancellationTokenSource();
            cts.CancelAfter(TestConfiguration.PassingTestTimeout);

            (Stream clientStream, Stream serverStream) = TestHelper.GetConnectedStreams();

            // use ManualChunkingStream in the middle to enforce partial TLS frame receive later
            ManualChunkingStream clientChunkingStream = new ManualChunkingStream(clientStream, false);

            using (SslStream server = new SslStream(serverStream))
            using (SslStream client = new SslStream(clientChunkingStream))
            {
                using X509Certificate2 serverCertificate = Configuration.Certificates.GetServerCertificate();
                using X509Certificate2 clientCertificate = Configuration.Certificates.GetClientCertificate();

                SslClientAuthenticationOptions clientOptions = new SslClientAuthenticationOptions()
                {
                    TargetHost = Guid.NewGuid().ToString("N"),
#pragma warning disable SYSLIB0039 // TLS 1.0 and 1.1 are obsolete
                    EnabledSslProtocols = SslProtocols.Tls | SslProtocols.Tls11 | SslProtocols.Tls12,
#pragma warning restore SYSLIB0039
                };
                clientOptions.RemoteCertificateValidationCallback = (sender, certificate, chain, sslPolicyErrors) => true;
                clientOptions.LocalCertificateSelectionCallback = (sender, targetHost, localCertificates, remoteCertificate, acceptableIssuers) =>
                {
                    return clientCertificate;
                };
                SslServerAuthenticationOptions serverOptions = new SslServerAuthenticationOptions() { ServerCertificate = serverCertificate };
                serverOptions.RemoteCertificateValidationCallback = (sender, certificate, chain, sslPolicyErrors) => true;
                await TestConfiguration.WhenAllOrAnyFailedWithTimeout(
                                client.AuthenticateAsClientAsync(clientOptions, cts.Token),
                                server.AuthenticateAsServerAsync(serverOptions, cts.Token));
                Assert.Null(server.RemoteCertificate);

                // manually approve all future writes
                clientChunkingStream.SetWriteChunking(true);

                // TLS packets are maximum 16 kB, sending 20 kB of data guarantees at least 2 packets to be sent
                byte[] buffer = new byte[20 * 1024];
                client.Write(buffer);

                // delay receiving last few B so that only an incomplete TLS frame is received
                await clientChunkingStream.CommitWriteAsync(clientChunkingStream.PendingWriteLength - 100);
                int read = await server.ReadAsync(buffer, cts.Token);

                // Fail as there are still some undrained data (incomplete incoming TLS frame)
                await Assert.ThrowsAsync<InvalidOperationException>(() =>
                    server.NegotiateClientCertificateAsync(cts.Token)
                );

                // no more delaying needed, drain client data.
                clientChunkingStream.SetWriteChunking(false);
                while (read < buffer.Length)
                {
                    read += await server.ReadAsync(buffer);
                }

                // Verify that the session is usable even renego request failed.
                await TestHelper.PingPong(client, server, cts.Token);
                await TestHelper.PingPong(server, client, cts.Token);
            }
        }

        [ConditionalFact(nameof(SupportsRenegotiation))]
        [PlatformSpecific(TestPlatforms.Windows | TestPlatforms.Linux)]
        public async Task SslStream_NegotiateClientCertificateAsync_PendingDecryptedData_Throws()
        {
            using CancellationTokenSource cts = new CancellationTokenSource();
            cts.CancelAfter(TestConfiguration.PassingTestTimeout);

            (SslStream client, SslStream server) = TestHelper.GetConnectedSslStreams();
            using (client)
            using (server)
            {
                using X509Certificate2 serverCertificate = Configuration.Certificates.GetServerCertificate();
                using X509Certificate2 clientCertificate = Configuration.Certificates.GetClientCertificate();

                SslClientAuthenticationOptions clientOptions = new SslClientAuthenticationOptions()
                {
                    TargetHost = Guid.NewGuid().ToString("N"),
                    ClientCertificates = new X509CertificateCollection(new X509Certificate2[] { clientCertificate })
                };
                clientOptions.RemoteCertificateValidationCallback = (sender, certificate, chain, sslPolicyErrors) => true;

                SslServerAuthenticationOptions serverOptions = new SslServerAuthenticationOptions() { ServerCertificate = serverCertificate };
                serverOptions.RemoteCertificateValidationCallback = (sender, certificate, chain, sslPolicyErrors) => true;

                await TestConfiguration.WhenAllOrAnyFailedWithTimeout(
                                client.AuthenticateAsClientAsync(clientOptions, cts.Token),
                                server.AuthenticateAsServerAsync(serverOptions, cts.Token));

                await TestHelper.PingPong(client, server, cts.Token);
                Assert.Null(server.RemoteCertificate);

                // This should go out in single TLS frame
                await client.WriteAsync(new byte[200], cts.Token);
                byte[] readBuffer = new byte[10];
                // when we read part of the frame, remaining part should left decrypted
                int read = await server.ReadAsync(readBuffer, cts.Token);

                await Assert.ThrowsAsync<InvalidOperationException>(() => server.NegotiateClientCertificateAsync(cts.Token));

                while (read < 200)
                {
                    read += await server.ReadAsync(readBuffer, cts.Token);
                }

                // verify that the session is usable with or without client's certificate
                await TestHelper.PingPong(client, server, cts.Token);
                await TestHelper.PingPong(server, client, cts.Token);
            }
        }

        [ConditionalTheory(typeof(PlatformDetection), nameof(PlatformDetection.SupportsTls13))]
        [InlineData(true)]
        [InlineData(false)]
        [SkipOnPlatform(TestPlatforms.Android, "SslStream Renegotiate is not supported in SslStream on Android")]
        public async Task SslStream_NegotiateClientCertificateAsyncTls13_Succeeds(bool sendClientCertificate)
        {
            bool negotiateClientCertificateCalled = false;
            using CancellationTokenSource cts = new CancellationTokenSource();
            cts.CancelAfter(TestConfiguration.PassingTestTimeout);

            (SslStream client, SslStream server) = TestHelper.GetConnectedSslStreams();
            using (client)
            using (server)
            using (X509Certificate2 serverCertificate = Configuration.Certificates.GetServerCertificate())
            using (X509Certificate2 clientCertificate = Configuration.Certificates.GetClientCertificate())
            {
                SslClientAuthenticationOptions clientOptions = new SslClientAuthenticationOptions()
                {
                    TargetHost = Guid.NewGuid().ToString("N"),
                    EnabledSslProtocols = SslProtocols.Tls13,
                };
                clientOptions.RemoteCertificateValidationCallback = (sender, certificate, chain, sslPolicyErrors) => true;
                clientOptions.LocalCertificateSelectionCallback = (sender, targetHost, localCertificates, remoteCertificate, acceptableIssuers) =>
                {
                    return sendClientCertificate ? clientCertificate : null;
                };

                SslServerAuthenticationOptions serverOptions = new SslServerAuthenticationOptions() { ServerCertificate = serverCertificate };
                serverOptions.RemoteCertificateValidationCallback = (sender, certificate, chain, sslPolicyErrors) =>
                {
                    if (negotiateClientCertificateCalled && sendClientCertificate)
                    {
                        Assert.Equal(clientCertificate.GetCertHash(), certificate?.GetCertHash());
                    }
                    else
                    {
                        Assert.Null(certificate);
                    }

                    return true;
                };

                await TestConfiguration.WhenAllOrAnyFailedWithTimeout(
                                client.AuthenticateAsClientAsync(clientOptions, cts.Token),
                                server.AuthenticateAsServerAsync(serverOptions, cts.Token));
                // need this to complete TLS 1.3 handshake
                await TestHelper.PingPong(client, server);
                Assert.Null(server.RemoteCertificate);

                // Client needs to be reading for renegotiation to happen.
                byte[] buffer = new byte[TestHelper.s_ping.Length];
                ValueTask<int> t = client.ReadAsync(buffer, cts.Token);

                negotiateClientCertificateCalled = true;
                await server.NegotiateClientCertificateAsync(cts.Token);
                if (sendClientCertificate)
                {
                    Assert.NotNull(server.RemoteCertificate);
                }
                else
                {
                    Assert.Null(server.RemoteCertificate);
                }
                // Finish the client's read
                await server.WriteAsync(TestHelper.s_ping, cts.Token);
                await t;
                // verify that the session is usable with or without client's certificate
                await TestHelper.PingPong(client, server, cts.Token);
                await TestHelper.PingPong(server, client, cts.Token);

                server.RemoteCertificate?.Dispose();
            }
        }

        [Theory]
        [InlineData(true)]
        [InlineData(false)]
        [PlatformSpecific(TestPlatforms.Windows)]
        public async Task SslStream_SecondNegotiateClientCertificateAsync_Throws(bool sendClientCertificate)
        {
            using CancellationTokenSource cts = new CancellationTokenSource();
            cts.CancelAfter(TestConfiguration.PassingTestTimeout);

            (SslStream client, SslStream server) = TestHelper.GetConnectedSslStreams();
            using (client)
            using (server)
            using (X509Certificate2 serverCertificate = Configuration.Certificates.GetServerCertificate())
            using (X509Certificate2 clientCertificate = Configuration.Certificates.GetClientCertificate())
            {
                SslClientAuthenticationOptions clientOptions = new SslClientAuthenticationOptions()
                {
                    TargetHost = Guid.NewGuid().ToString("N"),
#pragma warning disable SYSLIB0039 // TLS 1.0 and 1.1 are obsolete
                    EnabledSslProtocols = SslProtocols.Tls | SslProtocols.Tls11 | SslProtocols.Tls12,
#pragma warning restore SYSLIB0039
                };
                clientOptions.RemoteCertificateValidationCallback = (sender, certificate, chain, sslPolicyErrors) => true;
                clientOptions.LocalCertificateSelectionCallback = (sender, targetHost, localCertificates, remoteCertificate, acceptableIssuers) =>
                {
                    return sendClientCertificate ? clientCertificate : null;
                };

                SslServerAuthenticationOptions serverOptions = new SslServerAuthenticationOptions() { ServerCertificate = serverCertificate };
                serverOptions.RemoteCertificateValidationCallback = (sender, certificate, chain, sslPolicyErrors) => true;

                await TestConfiguration.WhenAllOrAnyFailedWithTimeout(
                                client.AuthenticateAsClientAsync(clientOptions, cts.Token),
                                server.AuthenticateAsServerAsync(serverOptions, cts.Token));

                await TestHelper.PingPong(client, server, cts.Token);
                Assert.Null(server.RemoteCertificate);

                // Client needs to be reading for renegotiation to happen.
                byte[] buffer = new byte[TestHelper.s_ping.Length];
                ValueTask<int> t = client.ReadAsync(buffer, cts.Token);

                await server.NegotiateClientCertificateAsync(cts.Token);
                if (sendClientCertificate)
                {
                    Assert.NotNull(server.RemoteCertificate);
                }
                else
                {
                    Assert.Null(server.RemoteCertificate);
                }
                // Finish the client's read
                await server.WriteAsync(TestHelper.s_ping, cts.Token);
                await t;

                await Assert.ThrowsAsync<InvalidOperationException>(() => server.NegotiateClientCertificateAsync());

                server.RemoteCertificate?.Dispose();
            }
        }

        [Theory]
        [InlineData(true)]
        [InlineData(false)]
        [PlatformSpecific(TestPlatforms.Windows)]
        public async Task SslStream_NegotiateClientCertificateAsyncConcurrentIO_Throws(bool doRead)
        {
            using CancellationTokenSource cts = new CancellationTokenSource();
            cts.CancelAfter(TestConfiguration.PassingTestTimeout);

            (SslStream client, SslStream server) = TestHelper.GetConnectedSslStreams();
            using (client)
            using (server)
            using (X509Certificate2 serverCertificate = Configuration.Certificates.GetServerCertificate())
            using (X509Certificate2 clientCertificate = Configuration.Certificates.GetClientCertificate())
            {
                SslClientAuthenticationOptions clientOptions = new SslClientAuthenticationOptions()
                {
                    TargetHost = Guid.NewGuid().ToString("N"),
                    ClientCertificates = new X509CertificateCollection(new X509Certificate2[] { clientCertificate })
                };
                clientOptions.RemoteCertificateValidationCallback = (sender, certificate, chain, sslPolicyErrors) => true;

                SslServerAuthenticationOptions serverOptions = new SslServerAuthenticationOptions() { ServerCertificate = serverCertificate };
                serverOptions.RemoteCertificateValidationCallback = (sender, certificate, chain, sslPolicyErrors) => true;

                await TestConfiguration.WhenAllOrAnyFailedWithTimeout(
                                client.AuthenticateAsClientAsync(clientOptions, cts.Token),
                                server.AuthenticateAsServerAsync(serverOptions, cts.Token));

                await TestHelper.PingPong(client, server, cts.Token);
                Assert.Null(server.RemoteCertificate);

                Task t = server.NegotiateClientCertificateAsync(cts.Token);
                if (doRead)
                {
                    byte[] buffer = new byte[TestHelper.s_ping.Length];
                    await Assert.ThrowsAsync<NotSupportedException>(() => server.ReadAsync(buffer).AsTask());
                }
                else
                {
                    await Assert.ThrowsAsync<NotSupportedException>(() => server.WriteAsync(TestHelper.s_ping).AsTask());
                }
            }
        }

        [Fact]
        public async Task SslStream_NestedAuth_Throws()
        {
            (Stream stream1, Stream stream2) = TestHelper.GetConnectedStreams();
            using (var ssl = new SslStream(stream1))
            using (stream2)
            {
                // Start handshake.
                Task task = ssl.AuthenticateAsClientAsync("foo.com", null, SslProtocols.Tls12, false);
                // Do it again without waiting for previous one to finish.
                await Assert.ThrowsAsync<InvalidOperationException>(() => ssl.AuthenticateAsClientAsync("foo.com", null, SslProtocols.Tls12, false));
            }
        }

        [Theory]
        [InlineData(false, true)]
        [InlineData(false, false)]
        [InlineData(true, true)]
        public async Task SslStream_TargetHostName_Succeeds(bool useEmptyName, bool useCallback)
        {
            string targetName = useEmptyName ? string.Empty : $"{Guid.NewGuid().ToString("N")}.dot.net";
            int count = 0;

            (Stream clientStream, Stream serverStream) = TestHelper.GetConnectedStreams();
            using (clientStream)
            using (serverStream)
            using (var client = new SslStream(clientStream))
            using (var server = new SslStream(serverStream))
            using (X509Certificate2 certificate = Configuration.Certificates.GetServerCertificate())
            {
                // It should be empty before handshake.
                Assert.Equal(string.Empty, client.TargetHostName);
                Assert.Equal(string.Empty, server.TargetHostName);

                SslClientAuthenticationOptions clientOptions = new SslClientAuthenticationOptions() { TargetHost = targetName };
                clientOptions.RemoteCertificateValidationCallback =
                    (sender, certificate, chain, sslPolicyErrors) =>
                    {
                        SslStream stream = (SslStream)sender;
                        Assert.Equal(targetName, stream.TargetHostName);
                        count++;
                        return true;
                    };

                SslServerAuthenticationOptions serverOptions = new SslServerAuthenticationOptions();
                if (useCallback)
                {
                    serverOptions.ServerCertificateSelectionCallback =
                        (sender, name) =>
                        {
                            SslStream stream = (SslStream)sender;
                            Assert.Equal(targetName, stream.TargetHostName);

                            return certificate;
                        };
                }
                else
                {
                    serverOptions.ServerCertificate = certificate;
                }

                await TestConfiguration.WhenAllOrAnyFailedWithTimeout(
                                client.AuthenticateAsClientAsync(clientOptions),
                                server.AuthenticateAsServerAsync(serverOptions));

                await TestHelper.PingPong(client, server);

                Assert.Equal(targetName, client.TargetHostName);
                Assert.Equal(targetName, server.TargetHostName);
                Assert.Equal(1, count);
            }
        }

        [ConditionalTheory]
        [InlineData(true)]
        [InlineData(false)]
        public async Task SslStream_ServerUntrustedCaWithCustomTrust_OK(bool usePartialChain)
        {
            if (usePartialChain && OperatingSystem.IsAndroid())
            {
                throw new SkipTestException("Android does not support partial chain validation.");
            }

            int split = Random.Shared.Next(0, _certificates.ServerChain.Count - 1);

            var clientOptions = new SslClientAuthenticationOptions() { TargetHost = "localhost" };
            clientOptions.CertificateChainPolicy = new X509ChainPolicy()
            {
                RevocationMode = X509RevocationMode.NoCheck,
                TrustMode = X509ChainTrustMode.CustomRootTrust
            };
            clientOptions.CertificateChainPolicy.CustomTrustStore.Add(_certificates.ServerChain[_certificates.ServerChain.Count - 1]);
            // Add only one CA to verify that peer did send intermediate CA cert.
            // In case of partial chain, we need to make missing certs available.
            if (usePartialChain)
            {
                for (int i = split; i < _certificates.ServerChain.Count - 1; i++)
                {
                    clientOptions.CertificateChainPolicy.ExtraStore.Add(_certificates.ServerChain[i]);
                }
            }

            var serverOptions = new SslServerAuthenticationOptions();
            X509Certificate2Collection serverChain;
            if (usePartialChain)
            {
                // give first few certificates without root CA
                serverChain = new X509Certificate2Collection();
                for (int i = 0; i < split; i++)
                {
                    serverChain.Add(_certificates.ServerChain[i]);
                }
            }
            else
            {
                serverChain = _certificates.ServerChain;
            }

            serverOptions.ServerCertificateContext = SslStreamCertificateContext.Create(_certificates.ServerCert, serverChain);

            (Stream clientStream, Stream serverStream) = TestHelper.GetConnectedStreams();
            using (clientStream)
            using (serverStream)
            using (SslStream client = new SslStream(clientStream))
            using (SslStream server = new SslStream(serverStream))
            {
                Task t1 = client.AuthenticateAsClientAsync(clientOptions, CancellationToken.None);
                Task t2 = server.AuthenticateAsServerAsync(serverOptions, CancellationToken.None);

                await TestConfiguration.WhenAllOrAnyFailedWithTimeout(t1, t2);
            }
        }

        private async Task SslStream_ClientSendsChain_Core(SslClientAuthenticationOptions clientOptions, X509Certificate2Collection clientChain)
        {
            List<SslStream> streams = new List<SslStream>();

            var serverOptions = new SslServerAuthenticationOptions() { ClientCertificateRequired = true };
            serverOptions.ServerCertificateContext = SslStreamCertificateContext.Create(Configuration.Certificates.GetServerCertificate(), null);
            serverOptions.RemoteCertificateValidationCallback = (sender, certificate, chain, sslPolicyErrors) =>
            {
                // Client should send chain without root CA. There is no good way how to know if the chain was built from certificates
                // from wire or from system store. However, SslStream adds certificates from wire to ExtraStore in RemoteCertificateValidationCallback.
                // So we verify the operation by checking the ExtraStore. On Windows, that includes leaf itself.
                _output.WriteLine("RemoteCertificateValidationCallback called with {0} and {1} extra certificates", sslPolicyErrors, chain.ChainPolicy.ExtraStore.Count);
                foreach (X509Certificate c in chain.ChainPolicy.ExtraStore)
                {
                    _output.WriteLine("received {0}", c.Subject);
                }

                // We may get completed chain from OS even if client sent less.
                // As minimum, it should send more than the leaf cert
                Assert.True(chain.ChainPolicy.ExtraStore.Count >= clientChain.Count - 1);
                Assert.Contains(clientChain[0], chain.ChainPolicy.ExtraStore);
                return true;
            };

            // run the test multiple times while holding established SSL so we could hit credential cache.
            for (int i = 0; i < 3; i++)
            {
                (Stream clientStream, Stream serverStream) = TestHelper.GetConnectedStreams();
                SslStream client = new SslStream(clientStream);
                SslStream server = new SslStream(serverStream);

                Task t1 = client.AuthenticateAsClientAsync(clientOptions, CancellationToken.None);
                Task t2 = server.AuthenticateAsServerAsync(serverOptions, CancellationToken.None);
                await TestConfiguration.WhenAllOrAnyFailedWithTimeout(t1, t2);

                // hold to the streams so they stay in credential cache
                streams.Add(client);
                streams.Add(server);
            }

            foreach (SslStream s in streams)
            {
                s.Dispose();
            }
        }

        [Fact]
        [ActiveIssue("https://github.com/dotnet/runtime/issues/73862", TestPlatforms.OSX)]
        [SkipOnPlatform(TestPlatforms.Android, "It is not possible to add the intermediate certificates to the trust store on Android at runtime.")]
        public async Task SslStream_ClientCertificate_SendsChain()
        {
            // macOS ignores CertificateAuthority
            // https://github.com/dotnet/runtime/issues/48207
            StoreName storeName = OperatingSystem.IsMacOS() ? StoreName.My : StoreName.CertificateAuthority;
            List<SslStream> streams = new List<SslStream>();
            TestHelper.CleanupCertificates(nameof(SslStream_ClientCertificate_SendsChain), storeName);
            using Configuration.Certificates.PkiHolder pkiHolder = Configuration.Certificates.GenerateCertificates(nameof(SslStream_ClientCertificate_SendsChain), serverCertificate: false);
            X509Certificate2 clientCertificate = pkiHolder.EndEntity;
            X509Certificate2Collection clientChain = pkiHolder.IssuerChain;

            using (X509Store store = new X509Store(storeName, StoreLocation.CurrentUser))
            {
                // add chain certificate so we can construct chain since there is no way how to pass intermediates directly.
                store.Open(OpenFlags.ReadWrite);
                store.AddRange(pkiHolder.IssuerChain);
                store.Close();
            }

            // make sure we can build chain. There may be some race conditions after certs being added to the store.
            int retries = 10;
            int delay = 100;
            while (retries > 0)
            {
                using (var chain = new X509Chain())
                {
                    chain.ChainPolicy.VerificationFlags = X509VerificationFlags.AllFlags;
                    chain.ChainPolicy.RevocationMode = X509RevocationMode.NoCheck;
                    chain.ChainPolicy.DisableCertificateDownloads = true;
                    bool chainStatus = chain.Build(clientCertificate);
                    if (chainStatus && chain.ChainElements.Count >= clientChain.Count)
                    {
                        break;
                    }
                }

                Thread.Sleep(delay);
                delay *= 2;
                retries--;
            }

            Assert.NotEqual(0, retries);

            var clientOptions = new SslClientAuthenticationOptions()
            {
                TargetHost = "localhost",
            };
            clientOptions.RemoteCertificateValidationCallback = (sender, certificate, chain, sslPolicyErrors) => true;
            clientOptions.LocalCertificateSelectionCallback = (sender, target, certificates, remoteCertificate, issuers) => clientCertificate;

            await SslStream_ClientSendsChain_Core(clientOptions, clientChain);
        }

        [Theory]
        [InlineData(true)]
        [InlineData(false)]
        public async Task SslStream_ClientCertificateContext_SendsChain(bool useTrust)
        {
            using Configuration.Certificates.PkiHolder pkiHolder = Configuration.Certificates.GenerateCertificates(nameof(SslStream_ClientCertificateContext_SendsChain), serverCertificate: false);
            TestHelper.CleanupCertificates(nameof(SslStream_ClientCertificateContext_SendsChain));

            SslCertificateTrust? trust = null;
            if (useTrust)
            {
                // This is simplification. We make all the intermediates trusted,
                // normally just the root would go here.
                trust = SslCertificateTrust.CreateForX509Collection(pkiHolder.IssuerChain, false);
            }

            var clientOptions = new SslClientAuthenticationOptions()
            {
                TargetHost = "localhost",
                RemoteCertificateValidationCallback = (sender, certificate, chain, sslPolicyErrors) => true,
                ClientCertificateContext = SslStreamCertificateContext.Create(pkiHolder.EndEntity, useTrust ? null : pkiHolder.IssuerChain, offline: true, trust),
            };
<<<<<<< HEAD
=======
            clientOptions.RemoteCertificateValidationCallback = (sender, certificate, chain, sslPolicyErrors) => true;
            clientOptions.ClientCertificateContext = SslStreamCertificateContext.Create(clientCertificate, useTrust ? null : clientChain, offline: true, trust);
>>>>>>> e2bd63be

            await SslStream_ClientSendsChain_Core(clientOptions, pkiHolder.IssuerChain);
        }

        [Fact]
        [PlatformSpecific(TestPlatforms.Windows)]
        public async Task SslStream_EphemeralKey_Throws()
        {
            using Configuration.Certificates.PkiHolder pkiHolder = Configuration.Certificates.GenerateCertificates(nameof(SslStream_EphemeralKey_Throws), ephemeralKey: true);

            var clientOptions = new SslClientAuthenticationOptions()
            {
                TargetHost = "localhost",
                RemoteCertificateValidationCallback = (sender, certificate, chain, sslPolicyErrors) => true
            };

            var serverOptions = new SslServerAuthenticationOptions()
            {
                ServerCertificate = pkiHolder.EndEntity
            };

            (SslStream client, SslStream server) = TestHelper.GetConnectedSslStreams();

            Task t1 = client.AuthenticateAsClientAsync(clientOptions, CancellationToken.None);
            Task t2 = server.AuthenticateAsServerAsync(serverOptions, CancellationToken.None);

            AuthenticationException e = await Assert.ThrowsAsync<AuthenticationException>(() => t2);
            Assert.Contains("ephemeral", e.Message);
            server.Dispose();
            await Assert.ThrowsAsync<IOException>(() => t1);
            client.Dispose();
        }

        [Theory]
        [InlineData(16384 * 100, 4096, 1024, false)]
        [InlineData(16384 * 100, 4096, 1024, true)]
        [InlineData(16384 * 100, 1024 * 20, 1024, true)]
        [InlineData(16384, 3, 3, true)]
        public async Task SslStream_RandomSizeWrites_OK(int bufferSize, int readBufferSize, int writeBufferSize, bool useAsync)
        {
            byte[] dataToCopy = RandomNumberGenerator.GetBytes(bufferSize);
            byte[] dataReceived = new byte[dataToCopy.Length + readBufferSize]; // make the buffer bigger to have chance to read more

            var clientOptions = new SslClientAuthenticationOptions() { TargetHost = "localhost" };
            clientOptions.RemoteCertificateValidationCallback = (sender, certificate, chain, sslPolicyErrors) => true;

            var serverOptions = new SslServerAuthenticationOptions();
            serverOptions.ServerCertificateContext = SslStreamCertificateContext.Create(Configuration.Certificates.GetServerCertificate(), null);

            (Stream clientStream, Stream serverStream) = TestHelper.GetConnectedTcpStreams();
            using (clientStream)
            using (serverStream)
            using (SslStream client = new SslStream(new RandomReadWriteSizeStream(clientStream, readBufferSize)))
            using (SslStream server = new SslStream(new RandomReadWriteSizeStream(serverStream)))
            {
                Task t1 = client.AuthenticateAsClientAsync(clientOptions, CancellationToken.None);
                Task t2 = server.AuthenticateAsServerAsync(serverOptions, CancellationToken.None);

                await TestConfiguration.WhenAllOrAnyFailedWithTimeout(t1, t2);

                Task writer = Task.Run(async () =>
                {
                    Memory<byte> data = new Memory<byte>(dataToCopy);
                    while (data.Length > 0)
                    {
                        int writeLength = Math.Min(data.Length, writeBufferSize);
                        if (useAsync)
                        {
                            await server.WriteAsync(data.Slice(0, writeLength));
                        }
                        else
                        {
                            server.Write(data.Span.Slice(0, writeLength));
                            await Task.CompletedTask;
                        }

                        data = data.Slice(Math.Min(writeBufferSize, data.Length));
                    }

                    server.ShutdownAsync().GetAwaiter().GetResult();
                });

                Task reader = Task.Run(async () =>
                {
                    Memory<byte> readBuffer = new Memory<byte>(dataReceived);
                    int totalLength = 0;
                    int readLength;

                    while (true)
                    {
                        if (useAsync)
                        {
                            readLength = await client.ReadAsync(readBuffer.Slice(totalLength, readBufferSize));
                        }
                        else
                        {
                            readLength = client.Read(readBuffer.Span.Slice(totalLength, readBufferSize));
                            await Task.CompletedTask;
                        }

                        if (readLength == 0)
                        {
                            break;
                        }

                        totalLength += readLength;
                        Assert.True(totalLength <= bufferSize);
                    }

                    Assert.Equal(bufferSize, totalLength);
                    AssertExtensions.SequenceEqual(dataToCopy.AsSpan(), dataReceived.AsSpan(0, totalLength));
                });

                await TestConfiguration.WhenAllOrAnyFailedWithTimeout(writer, reader);
            }

        }

        [ConditionalTheory(typeof(PlatformDetection), nameof(PlatformDetection.SupportsTls10))]
        [InlineData(true)]
        [InlineData(false)]
        [PlatformSpecific(TestPlatforms.Windows)]
        public async Task SslStream_UnifiedHello_Ok(bool useOptionCallback)
        {
            (Stream client, Stream server) = TestHelper.GetConnectedTcpStreams();
            SslStream ssl = new SslStream(server);

            var cts = new CancellationTokenSource();
            cts.CancelAfter(TestConfiguration.PassingTestTimeout);
            bool callbackCalled = false;
            Task serverTask;

            var options = new SslServerAuthenticationOptions();
            if (useOptionCallback)
            {
                serverTask = ssl.AuthenticateAsServerAsync((ssl, info, o, ct) =>
                {
                    callbackCalled = true;
                    options.ServerCertificate = Configuration.Certificates.GetServerCertificate();
                    return new ValueTask<SslServerAuthenticationOptions>(options);
                }, null, cts.Token);

            }
            else
            {
                options.ServerCertificateSelectionCallback = (o, name) =>
                {
                    callbackCalled = true;
                    return Configuration.Certificates.GetServerCertificate();
                };

                serverTask = ssl.AuthenticateAsServerAsync(options, cts.Token);
            }

            Task.WaitAny(client.WriteAsync(TlsFrameHelperTests.s_UnifiedHello).AsTask(), serverTask);
            if (serverTask.IsCompleted)
            {
                // Something failed. Raise exception.
                await serverTask;
            }

            byte[] buffer = new byte[1024];
            Task<int> readTask = client.ReadAsync(buffer, cts.Token).AsTask();
            Task.WaitAny(readTask, serverTask);
            if (serverTask.IsCompleted)
            {
                // Something failed. Raise exception.
                await serverTask;
            }

            int readLength = await readTask;
            // We should get back ServerHello
            Assert.True(readLength > 0);
            Assert.True(callbackCalled);
            Assert.Equal(22, buffer[0]); // Handshake Protocol
            Assert.Equal(2, buffer[5]);  // ServerHello

            // Handshake should not be finished at this point.
            Assert.False(serverTask.IsCompleted);
            cts.Cancel();
            await Assert.ThrowsAnyAsync<OperationCanceledException>(() => serverTask);
        }

        [ConditionalTheory(typeof(PlatformDetection), nameof(PlatformDetection.SupportsTls13))]
        [InlineData(true, true)]
        [InlineData(true, false)]
        [InlineData(false, true)]
        [PlatformSpecific(TestPlatforms.Windows | TestPlatforms.Linux)]
        public async Task DisableUnusedRsaPadding_Connects(bool clientDisable, bool serverDisable)
        {
            (Stream client, Stream server) = TestHelper.GetConnectedTcpStreams();

            using SslStream clientSslStream = new SslStream(client);
            using SslStream serverSslStream = new SslStream(server);

            using X509Certificate2 serverCertificate = Configuration.Certificates.GetServerCertificate();
            using X509Certificate2 clientCertificate = Configuration.Certificates.GetClientCertificate();

            // the test certificates use PSS padding, so we disable PKCS1 padding
            Task t1 = clientSslStream.AuthenticateAsClientAsync(new SslClientAuthenticationOptions()
            {
                ClientCertificates = new X509CertificateCollection(new X509Certificate2[] { clientCertificate }),
                RemoteCertificateValidationCallback = delegate { return true; },
                CertificateRevocationCheckMode = X509RevocationMode.NoCheck,
                AllowRsaPkcs1Padding = !clientDisable
            }, CancellationToken.None);
            Task t2 = serverSslStream.AuthenticateAsServerAsync(new SslServerAuthenticationOptions()
            {
                ServerCertificate = serverCertificate,
                RemoteCertificateValidationCallback = delegate { return true; },
                ClientCertificateRequired = true,
                CertificateRevocationCheckMode = X509RevocationMode.NoCheck,
                AllowRsaPkcs1Padding = !serverDisable
            }, CancellationToken.None);

            await t1.WaitAsync(TestConfiguration.PassingTestTimeout);
            await t2.WaitAsync(TestConfiguration.PassingTestTimeout);
        }

        [ConditionalTheory(typeof(PlatformDetection), nameof(PlatformDetection.SupportsTls13))]
        [InlineData(true, true)]
        [InlineData(true, false)]
        [InlineData(false, true)]
        [PlatformSpecific(TestPlatforms.Windows | TestPlatforms.Linux)]
        public async Task DisableUsedRsaPadding_Throws(bool clientDisable, bool serverDisable)
        {
            (Stream client, Stream server) = TestHelper.GetConnectedTcpStreams();

            using SslStream clientSslStream = new SslStream(client);
            using SslStream serverSslStream = new SslStream(server);

            using X509Certificate2 serverCertificate = Configuration.Certificates.GetServerCertificate();
            using X509Certificate2 clientCertificate = Configuration.Certificates.GetClientCertificate();

            // the test certificates use PSS padding
            Task t1 = clientSslStream.AuthenticateAsClientAsync(new SslClientAuthenticationOptions()
            {
                ClientCertificates = new X509CertificateCollection(new X509Certificate2[] { clientCertificate }),
                RemoteCertificateValidationCallback = delegate { return true; },
                CertificateRevocationCheckMode = X509RevocationMode.NoCheck,
                AllowRsaPssPadding = !clientDisable,
            }, CancellationToken.None);
            Task t2 = serverSslStream.AuthenticateAsServerAsync(new SslServerAuthenticationOptions()
            {
                ServerCertificate = serverCertificate,
                RemoteCertificateValidationCallback = delegate { return true; },
                ClientCertificateRequired = true,
                CertificateRevocationCheckMode = X509RevocationMode.NoCheck,
                AllowRsaPssPadding = !serverDisable,
            }, CancellationToken.None);

            await Assert.ThrowsAsync<AuthenticationException>(() => t1.WaitAsync(TestConfiguration.PassingTestTimeout));
            await Assert.ThrowsAsync<AuthenticationException>(() => t2.WaitAsync(TestConfiguration.PassingTestTimeout));
        }

        [Theory]
        [InlineData(true, true)]
        [InlineData(true, false)]
        [InlineData(false, true)]
        [PlatformSpecific(~(TestPlatforms.Windows | TestPlatforms.Linux))]
        public void DisallowPkcsOrPss_UnsupportedPlatforms_Throws(bool disablePkcs1Padding, bool disablePssPadding)
        {
            using X509Certificate2 serverCertificate = Configuration.Certificates.GetServerCertificate();
            (Stream stream1, Stream stream2) = TestHelper.GetConnectedStreams();
            using SslStream client = new SslStream(stream1);
            using SslStream server = new SslStream(stream2);

            Assert.Throws<PlatformNotSupportedException>(() =>
            {
                server.AuthenticateAsServer(new SslServerAuthenticationOptions()
                {
                    ServerCertificate = serverCertificate,
                    RemoteCertificateValidationCallback = (sender, certificate, chain, sslPolicyErrors) => true,
                    AllowRsaPkcs1Padding = !disablePkcs1Padding,
                    AllowRsaPssPadding = !disablePssPadding
                });
            });

            Assert.Throws<PlatformNotSupportedException>(() =>
            {
                client.AuthenticateAsClient(new SslClientAuthenticationOptions()
                {
                    RemoteCertificateValidationCallback = (sender, certificate, chain, sslPolicyErrors) => true,
                    AllowRsaPkcs1Padding = !disablePkcs1Padding,
                    AllowRsaPssPadding = !disablePssPadding
                });
            });
        }

        private static bool ValidateServerCertificate(
            object sender,
            X509Certificate retrievedServerPublicCertificate,
            X509Chain chain,
            SslPolicyErrors sslPolicyErrors)
        {
            // Accept any certificate.
            return true;
        }
    }
}<|MERGE_RESOLUTION|>--- conflicted
+++ resolved
@@ -933,11 +933,6 @@
                 RemoteCertificateValidationCallback = (sender, certificate, chain, sslPolicyErrors) => true,
                 ClientCertificateContext = SslStreamCertificateContext.Create(pkiHolder.EndEntity, useTrust ? null : pkiHolder.IssuerChain, offline: true, trust),
             };
-<<<<<<< HEAD
-=======
-            clientOptions.RemoteCertificateValidationCallback = (sender, certificate, chain, sslPolicyErrors) => true;
-            clientOptions.ClientCertificateContext = SslStreamCertificateContext.Create(clientCertificate, useTrust ? null : clientChain, offline: true, trust);
->>>>>>> e2bd63be
 
             await SslStream_ClientSendsChain_Core(clientOptions, pkiHolder.IssuerChain);
         }
