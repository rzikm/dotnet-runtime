--- conflicted
+++ resolved
@@ -383,15 +383,7 @@
             yield return new object[] { "test" };
             // max allowed hostname length is 63
             yield return new object[] { new string('a', 63) };
-<<<<<<< HEAD
-            if (!PlatformDetection.IsNetworkFrameworkEnabled())
-            {
-                // NW doesn't like Unicode hostnames
-                yield return new object[] { "\u017C\u00F3\u0142\u0107 g\u0119\u015Bl\u0105 ja\u017A\u0144. \u7EA2\u70E7. \u7167\u308A\u713C\u304D" };
-            }
-=======
             yield return new object[] { "\u017C\u00F3\u0142\u0107g\u0119\u015Bl\u0105ja\u017A\u0144.\u7EA2\u70E7.\u7167\u308A\u713C\u304D" };
->>>>>>> 91f8b1a8
         }
     }
 }