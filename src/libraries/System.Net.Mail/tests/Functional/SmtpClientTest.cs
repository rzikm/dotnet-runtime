--- conflicted
+++ resolved
@@ -315,7 +315,7 @@
 
             // The server will introduce some fake latency so that the operation can be canceled before the request completes
             CancellationTokenSource cts = new CancellationTokenSource();
-            
+
             server.OnConnected += _ => cts.Cancel();
 
             var message = new MailMessage("foo@internet.com", "bar@internet.com", "Foo", "Bar");
@@ -364,12 +364,7 @@
             client.SendAsync(message, null);
             AsyncCompletedEventArgs e = await tcs.Task.WaitAsync(TestHelper.PassingTestTimeout);
             Assert.True(e.Cancelled, "SendAsync should have been canceled");
-<<<<<<< HEAD
-            _output.WriteLine(e.Error?.ToString() ?? "No error");
-            Assert.IsAssignableFrom<OperationCanceledException>(e.Error.InnerException);
-=======
             Assert.Null(e.Error);
->>>>>>> 8c22d9e0
 
             // We should still be able to send mail on the SmtpClient instance
             await client.SendMailAsync(message).WaitAsync(TestHelper.PassingTestTimeout);
