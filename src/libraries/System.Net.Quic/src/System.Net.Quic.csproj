--- conflicted
+++ resolved
@@ -16,23 +16,7 @@
   </ItemGroup>
   <!-- Source files -->
   <ItemGroup Condition="'$(TargetPlatformIdentifier)' != ''">
-<<<<<<< HEAD
-    <Compile Include="System\Net\Quic\NetEventSource.Quic.cs" />
-    <Compile Include="System\Net\Quic\QuicClientConnectionOptions.cs" />
-    <Compile Include="System\Net\Quic\QuicConnection.cs" />
-    <Compile Include="System\Net\Quic\QuicError.cs" />
-    <Compile Include="System\Net\Quic\QuicException.cs" />
-    <Compile Include="System\Net\Quic\QuicListener.cs" />
-    <Compile Include="System\Net\Quic\QuicListenerOptions.cs" />
-    <Compile Include="System\Net\Quic\QuicOptions.cs" />
-    <Compile Include="System\Net\Quic\QuicStream.cs" />
-    <Compile Include="System\Net\Quic\Implementations\*.cs" />
-    <Compile Include="System\Net\Quic\Implementations\MsQuic\*.cs" />
-    <Compile Include="System\Net\Quic\Implementations\MsQuic\Internal\*.cs" />
-    <Compile Include="System\Net\Quic\Implementations\MsQuic\Interop\*.cs" />
-=======
     <Compile Include="System\Net\Quic\**\*.cs" Exclude="System\Net\Quic\*.Unsupported.cs"/>
->>>>>>> 0a68c202
     <!-- System.Net common -->
     <Compile Include="$(CommonPath)DisableRuntimeMarshalling.cs" Link="Common\DisableRuntimeMarshalling.cs" />
     <Compile Include="$(CommonPath)System\Threading\Tasks\TaskToApm.cs" Link="Common\System\Threading\Tasks\TaskToApm.cs" />
