﻿<?xml version="1.0" encoding="utf-8"?>
<root>
  <!--
    Microsoft ResX Schema

    Version 2.0

    The primary goals of this format is to allow a simple XML format
    that is mostly human readable. The generation and parsing of the
    various data types are done through the TypeConverter classes
    associated with the data types.

    Example:

    ... ado.net/XML headers & schema ...
    <resheader name="resmimetype">text/microsoft-resx</resheader>
    <resheader name="version">2.0</resheader>
    <resheader name="reader">System.Resources.ResXResourceReader, System.Windows.Forms, ...</resheader>
    <resheader name="writer">System.Resources.ResXResourceWriter, System.Windows.Forms, ...</resheader>
    <data name="Name1"><value>this is my long string</value><comment>this is a comment</comment></data>
    <data name="Color1" type="System.Drawing.Color, System.Drawing">Blue</data>
    <data name="Bitmap1" mimetype="application/x-microsoft.net.object.binary.base64">
        <value>[base64 mime encoded serialized .NET Framework object]</value>
    </data>
    <data name="Icon1" type="System.Drawing.Icon, System.Drawing" mimetype="application/x-microsoft.net.object.bytearray.base64">
        <value>[base64 mime encoded string representing a byte array form of the .NET Framework object]</value>
        <comment>This is a comment</comment>
    </data>

    There are any number of "resheader" rows that contain simple
    name/value pairs.

    Each data row contains a name, and value. The row also contains a
    type or mimetype. Type corresponds to a .NET class that support
    text/value conversion through the TypeConverter architecture.
    Classes that don't support this are serialized and stored with the
    mimetype set.

    The mimetype is used for serialized objects, and tells the
    ResXResourceReader how to depersist the object. This is currently not
    extensible. For a given mimetype the value must be set accordingly:

    Note - application/x-microsoft.net.object.binary.base64 is the format
    that the ResXResourceWriter will generate, however the reader can
    read any of the formats listed below.

    mimetype: application/x-microsoft.net.object.binary.base64
    value   : The object must be serialized with
            : System.Runtime.Serialization.Formatters.Binary.BinaryFormatter
            : and then encoded with base64 encoding.

    mimetype: application/x-microsoft.net.object.soap.base64
    value   : The object must be serialized with
            : System.Runtime.Serialization.Formatters.Soap.SoapFormatter
            : and then encoded with base64 encoding.

    mimetype: application/x-microsoft.net.object.bytearray.base64
    value   : The object must be serialized into a byte array
            : using a System.ComponentModel.TypeConverter
            : and then encoded with base64 encoding.
    -->
  <xsd:schema id="root" xmlns="" xmlns:xsd="http://www.w3.org/2001/XMLSchema" xmlns:msdata="urn:schemas-microsoft-com:xml-msdata">
    <xsd:import namespace="http://www.w3.org/XML/1998/namespace" />
    <xsd:element name="root" msdata:IsDataSet="true">
      <xsd:complexType>
        <xsd:choice maxOccurs="unbounded">
          <xsd:element name="metadata">
            <xsd:complexType>
              <xsd:sequence>
                <xsd:element name="value" type="xsd:string" minOccurs="0" />
              </xsd:sequence>
              <xsd:attribute name="name" use="required" type="xsd:string" />
              <xsd:attribute name="type" type="xsd:string" />
              <xsd:attribute name="mimetype" type="xsd:string" />
              <xsd:attribute ref="xml:space" />
            </xsd:complexType>
          </xsd:element>
          <xsd:element name="assembly">
            <xsd:complexType>
              <xsd:attribute name="alias" type="xsd:string" />
              <xsd:attribute name="name" type="xsd:string" />
            </xsd:complexType>
          </xsd:element>
          <xsd:element name="data">
            <xsd:complexType>
              <xsd:sequence>
                <xsd:element name="value" type="xsd:string" minOccurs="0" msdata:Ordinal="1" />
                <xsd:element name="comment" type="xsd:string" minOccurs="0" msdata:Ordinal="2" />
              </xsd:sequence>
              <xsd:attribute name="name" type="xsd:string" use="required" msdata:Ordinal="1" />
              <xsd:attribute name="type" type="xsd:string" msdata:Ordinal="3" />
              <xsd:attribute name="mimetype" type="xsd:string" msdata:Ordinal="4" />
              <xsd:attribute ref="xml:space" />
            </xsd:complexType>
          </xsd:element>
          <xsd:element name="resheader">
            <xsd:complexType>
              <xsd:sequence>
                <xsd:element name="value" type="xsd:string" minOccurs="0" msdata:Ordinal="1" />
              </xsd:sequence>
              <xsd:attribute name="name" type="xsd:string" use="required" />
            </xsd:complexType>
          </xsd:element>
        </xsd:choice>
      </xsd:complexType>
    </xsd:element>
  </xsd:schema>
  <resheader name="resmimetype">
    <value>text/microsoft-resx</value>
  </resheader>
  <resheader name="version">
    <value>2.0</value>
  </resheader>
  <resheader name="reader">
    <value>System.Resources.ResXResourceReader, System.Windows.Forms, Version=4.0.0.0, Culture=neutral, PublicKeyToken=b77a5c561934e089</value>
  </resheader>
  <resheader name="writer">
    <value>System.Resources.ResXResourceWriter, System.Windows.Forms, Version=4.0.0.0, Culture=neutral, PublicKeyToken=b77a5c561934e089</value>
  </resheader>
  <data name="net_quic_addressfamily_notsupported" xml:space="preserve">
    <value>Only IPv4 or IPv6 are supported</value>
  </data>
  <data name="net_quic_connectionaborted" xml:space="preserve">
    <value>Connection aborted by peer ({0}).</value>
  </data>
  <data name="net_quic_operationaborted" xml:space="preserve">
    <value>Operation aborted.</value>
  </data>
  <data name="net_quic_reading_notallowed" xml:space="preserve">
    <value>Reading is not allowed on stream.</value>
  </data>
  <data name="net_quic_sending_aborted" xml:space="preserve">
    <value>Sending has already been aborted on the stream</value>
  </data>
  <data name="net_quic_streamaborted" xml:space="preserve">
    <value>Stream aborted by peer ({0}).</value>
  </data>
  <data name="SystemNetQuic_PlatformNotSupported" xml:space="preserve">
    <value>System.Net.Quic is not supported on this platform.</value>
  </data>
  <data name="net_quic_unsupported_address_family" xml:space="preserve">
    <value>Unsupported address family of '{0}' for remote endpoint.</value>
  </data>
  <data name="net_quic_writing_notallowed" xml:space="preserve">
    <value>Writing is not allowed on stream.</value>
  </data>
  <data name="net_quic_timeout_use_gt_zero" xml:space="preserve">
    <value>Timeout can only be set to 'System.Threading.Timeout.Infinite' or a value &gt; 0.</value>
  </data>
  <data name="net_quic_timeout" xml:space="preserve">
    <value>Connection timed out.</value>
  </data>
  <data name="net_quic_ssl_option" xml:space="preserve">
    <value>'{0}' is not supported by System.Net.Quic.</value>
  </data>
  <data name="net_quic_cert_custom_validation" xml:space="preserve">
    <value>The remote certificate was rejected by the provided RemoteCertificateValidationCallback.</value>
  </data>
  <data name="net_quic_cert_chain_validation" xml:space="preserve">
    <value>The remote certificate is invalid because of errors in the certificate chain: {0}</value>
  </data>
  <data name="net_quic_not_connected" xml:space="preserve">
    <value>Connection is not connected.</value>
  </data>
  <data name="net_ssl_app_protocols_invalid" xml:space="preserve">
    <value>The application protocol list is invalid.</value>
  </data>
<<<<<<< HEAD
  <!-- Referenced in shared IPEndPointExtensions.cs-->
  <data name="net_InvalidAddressFamily" xml:space="preserve">
    <value>The AddressFamily {0} is not valid for the {1} end point, use {2} instead.</value>
  </data>
  <data name="net_InvalidSocketAddressSize" xml:space="preserve">
    <value>The supplied {0} is an invalid size for the {1} end point.</value>
=======
  <data name="net_quic_tls_version_notsupported" xml:space="preserve">
    <value>Could not use a TLS version required by Quic. TLS 1.3 may have been disabled in the registry.</value>
>>>>>>> 3ff8d262
  </data>
</root>
<|MERGE_RESOLUTION|>--- conflicted
+++ resolved
@@ -165,16 +165,14 @@
   <data name="net_ssl_app_protocols_invalid" xml:space="preserve">
     <value>The application protocol list is invalid.</value>
   </data>
-<<<<<<< HEAD
+  <data name="net_quic_tls_version_notsupported" xml:space="preserve">
+    <value>Could not use a TLS version required by Quic. TLS 1.3 may have been disabled in the registry.</value>
+  </data>
   <!-- Referenced in shared IPEndPointExtensions.cs-->
   <data name="net_InvalidAddressFamily" xml:space="preserve">
     <value>The AddressFamily {0} is not valid for the {1} end point, use {2} instead.</value>
   </data>
   <data name="net_InvalidSocketAddressSize" xml:space="preserve">
     <value>The supplied {0} is an invalid size for the {1} end point.</value>
-=======
-  <data name="net_quic_tls_version_notsupported" xml:space="preserve">
-    <value>Could not use a TLS version required by Quic. TLS 1.3 may have been disabled in the registry.</value>
->>>>>>> 3ff8d262
   </data>
 </root>
