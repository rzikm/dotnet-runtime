--- conflicted
+++ resolved
@@ -168,13 +168,11 @@
   <data name="net_quic_tls_version_notsupported" xml:space="preserve">
     <value>Could not use a TLS version required by Quic. TLS 1.3 may have been disabled in the registry.</value>
   </data>
-<<<<<<< HEAD
+  <data name="net_quic_empty_cipher_suite" xml:space="preserve">
+    <value>CipherSuitePolicy must specify at least one cipher supported by QUIC.</value>
+  </data>
   <data name="net_io_invalidnestedcall" xml:space="preserve">
     <value> This method may not be called when another {0} operation is pending.</value>
-=======
-  <data name="net_quic_empty_cipher_suite" xml:space="preserve">
-    <value>CipherSuitePolicy must specify at least one cipher supported by QUIC.</value>
->>>>>>> 22870c2e
   </data>
   <!-- Referenced in shared IPEndPointExtensions.cs-->
   <data name="net_InvalidAddressFamily" xml:space="preserve">
