--- conflicted
+++ resolved
@@ -48,15 +48,11 @@
         {
             await Task.Run(async () =>
             {
-<<<<<<< HEAD
                 // QuicListener has special behavior for IPv6Any (listening on all IP addresses, i.e. including IPv4).
                 // Don't use the static IPAddress.IPv6Any instance to check if the address is detected reliably.
                 IPAddress IPv6Any = new IPAddress((ReadOnlySpan<byte>)new byte[] { 0, 0, 0, 0, 0, 0, 0, 0, 0, 0, 0, 0, 0, 0, 0, 0 }, 0);
 
-                using QuicListener listener = CreateQuicListener(new IPEndPoint(IPv6Any, 0));
-=======
-                using QuicListener listener = await CreateQuicListener(new IPEndPoint(IPAddress.IPv6Any, 0));
->>>>>>> 38719c0f
+                using QuicListener listener = await CreateQuicListener(new IPEndPoint(IPv6Any, 0));
 
                 using QuicConnection clientConnection = await CreateQuicConnection(new IPEndPoint(IPAddress.Loopback, listener.ListenEndPoint.Port));
                 var clientStreamTask = clientConnection.ConnectAsync();
