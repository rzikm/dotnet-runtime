--- conflicted
+++ resolved
@@ -140,29 +140,17 @@
 {
     public sealed partial class ManagedQuicConnection : System.Net.Quic.QuicConnection, System.IAsyncDisposable
     {
-<<<<<<< HEAD
-        public ManagedQuicConnection(System.Net.Quic.QuicClientConnectionOptions options) : base (default(bool)) { }
+        internal ManagedQuicConnection() : base (default(bool)) { }
+        public static new bool IsSupported { get { throw null; } }
         public override System.Net.IPEndPoint LocalEndPoint { get { throw null; } }
         public override System.Net.Security.SslApplicationProtocol NegotiatedApplicationProtocol { get { throw null; } }
         public override System.Security.Cryptography.X509Certificates.X509Certificate? RemoteCertificate { get { throw null; } }
         public override System.Net.IPEndPoint RemoteEndPoint { get { throw null; } }
         public override System.Threading.Tasks.ValueTask<System.Net.Quic.QuicStream> AcceptInboundStreamAsync(System.Threading.CancellationToken cancellationToken = default(System.Threading.CancellationToken)) { throw null; }
         public override System.Threading.Tasks.ValueTask CloseAsync(long errorCode, System.Threading.CancellationToken cancellationToken = default(System.Threading.CancellationToken)) { throw null; }
+        public static new System.Threading.Tasks.ValueTask<System.Net.Quic.Implementations.Managed.ManagedQuicConnection> ConnectAsync(System.Net.Quic.QuicClientConnectionOptions options, System.Threading.CancellationToken cancellationToken = default(System.Threading.CancellationToken)) { throw null; }
         public override System.Threading.Tasks.ValueTask DisposeAsync() { throw null; }
         public override System.Threading.Tasks.ValueTask<System.Net.Quic.QuicStream> OpenOutboundStreamAsync(System.Net.Quic.QuicStreamType type, System.Threading.CancellationToken cancellationToken = default(System.Threading.CancellationToken)) { throw null; }
-=======
-        internal ManagedQuicConnection() { }
-        public static bool IsSupported { get { throw null; } }
-        public System.Net.IPEndPoint LocalEndPoint { get { throw null; } }
-        public System.Net.Security.SslApplicationProtocol NegotiatedApplicationProtocol { get { throw null; } }
-        public System.Security.Cryptography.X509Certificates.X509Certificate? RemoteCertificate { get { throw null; } }
-        public System.Net.EndPoint RemoteEndPoint { get { throw null; } }
-        public System.Threading.Tasks.ValueTask<System.Net.Quic.Implementations.Managed.ManagedQuicStream> AcceptInboundStreamAsync(System.Threading.CancellationToken cancellationToken = default(System.Threading.CancellationToken)) { throw null; }
-        public System.Threading.Tasks.ValueTask CloseAsync(long errorCode, System.Threading.CancellationToken cancellationToken = default(System.Threading.CancellationToken)) { throw null; }
-        public static System.Threading.Tasks.ValueTask<System.Net.Quic.Implementations.Managed.ManagedQuicConnection> ConnectAsync(System.Net.Quic.QuicClientConnectionOptions options, System.Threading.CancellationToken cancellationToken = default(System.Threading.CancellationToken)) { throw null; }
-        public System.Threading.Tasks.ValueTask DisposeAsync() { throw null; }
-        public System.Threading.Tasks.ValueTask<System.Net.Quic.Implementations.Managed.ManagedQuicStream> OpenOutboundStreamAsync(System.Net.Quic.QuicStreamType type, System.Threading.CancellationToken cancellationToken = default(System.Threading.CancellationToken)) { throw null; }
->>>>>>> 4f5f1d4b
     }
     public sealed partial class ManagedQuicListener : System.Net.Quic.QuicListener, System.IAsyncDisposable
     {
