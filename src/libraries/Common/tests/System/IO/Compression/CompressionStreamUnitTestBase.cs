--- conflicted
+++ resolved
@@ -234,16 +234,11 @@
             compressedStream.Position = 0;
             using var decompressor = CreateStream(compressedStream, CompressionMode.Decompress);
 
-<<<<<<< HEAD
-            while (decompressor.Read(bytes, 0, _bufferSize) > 0) ;
-            Assert.Equal(((compressedEndPosition / BufferSize) + 1) * BufferSize, compressedStream.Position);
-=======
             while (decompressor.Read(bytes, 0, _bufferSize) > 0);
-            
+
             // With automatic stream rewinding, the position should be at the exact end of compressed data
             // (not rounded up to the next buffer boundary as it was before)
             Assert.Equal(compressedEndPosition, compressedStream.Position);
->>>>>>> 928eb5fd
         }
 
         [Fact]
